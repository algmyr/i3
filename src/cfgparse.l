/*
 * vim:ts=4:sw=4:expandtab
 *
 */
%option nounput
%option noinput
%option noyy_top_state
%option stack

%{
#include <stdio.h>
#include <string.h>
<<<<<<< HEAD
#include <stdint.h> /* Defines uint32_t, required by cfgparse.tab.h */
#include "cfgparse.tab.h"
=======
#include <stdint.h>
>>>>>>> c5810970
#include <xcb/xcb.h>

#include "data.h"
#include "config.h"
#include "log.h"
#include "util.h"

#include "cfgparse.tab.h"

int yycolumn = 1;

#define YY_DECL int yylex (struct context *context)

#define YY_USER_ACTION { \
    context->first_column = yycolumn; \
    context->last_column = yycolumn+yyleng-1; \
    yycolumn += yyleng; \
}

/* macro to first eat whitespace, then expect a string */
#define WS_STRING do { \
    yy_push_state(WANT_STRING); \
    yy_push_state(EAT_WHITESPACE); \
} while (0)

%}

EOL     (\r?\n)

%s WANT_STRING
%s WANT_QSTRING
%s BINDSYM_COND
%s ASSIGN_COND
%s ASSIGN_TARGET_COND
%s COLOR_COND
%s OUTPUT_COND
%s FOR_WINDOW_COND
%s EAT_WHITESPACE
%x BUFFER_LINE

%%

    {
        /* This is called when a new line is lexed. We only want the
         * first line to match to go into state BUFFER_LINE */
        if (context->line_number == 0) {
            context->line_number = 1;
            BEGIN(INITIAL);
            yy_push_state(BUFFER_LINE);
        }
    }

<BUFFER_LINE>^[^\r\n]*/{EOL}? {
    /* save whole line */
    context->line_copy = sstrdup(yytext);

    yyless(0);
    yy_pop_state();
    yy_set_bol(true);
    yycolumn = 1;
}


<FOR_WINDOW_COND>"]"            { yy_pop_state(); return ']'; }
<EAT_WHITESPACE>[ \t]*          { yy_pop_state(); }
<WANT_QSTRING>\"[^\"]+\"        {
                                  yy_pop_state();
                                  /* strip quotes */
                                  char *copy = sstrdup(yytext+1);
                                  copy[strlen(copy)-1] = '\0';
                                  yylval.string = copy;
                                  return STR;
                                }
<WANT_STRING>[^\n]+             { BEGIN(INITIAL); yylval.string = sstrdup(yytext); return STR; }
<OUTPUT_COND>[a-zA-Z0-9_-]+     { yylval.string = sstrdup(yytext); return OUTPUT; }
^[ \t]*#[^\n]*                  { return TOKCOMMENT; }
<COLOR_COND>[0-9a-fA-F]+        { yylval.string = sstrdup(yytext); return HEX; }
<ASSIGN_TARGET_COND>[ \t]*→[ \t]*     { BEGIN(WANT_STRING); }
<ASSIGN_TARGET_COND>[ \t]+      { BEGIN(WANT_STRING); }
[0-9]+                          { yylval.number = atoi(yytext); return NUMBER; }
mode                            { return TOKMODE; }
bind                            { yy_push_state(WANT_STRING); yy_push_state(EAT_WHITESPACE); yy_push_state(EAT_WHITESPACE); return TOKBINDCODE; }
bindcode                        { yy_push_state(WANT_STRING); yy_push_state(EAT_WHITESPACE); yy_push_state(EAT_WHITESPACE); return TOKBINDCODE; }
bindsym                         { yy_push_state(BINDSYM_COND); yy_push_state(EAT_WHITESPACE); return TOKBINDSYM; }
floating_modifier               { BEGIN(INITIAL); return TOKFLOATING_MODIFIER; }
workspace                       { BEGIN(INITIAL); return TOKWORKSPACE; }
output                          { yy_push_state(OUTPUT_COND); yy_push_state(EAT_WHITESPACE); return TOKOUTPUT; }
screen                          {
                                  /* for compatibility until v3.φ */
                                  ELOG("Assignments to screens are DEPRECATED and will not work. " \
                                       "Please replace them with assignments to outputs.\n");
                                  yy_push_state(OUTPUT_COND); yy_push_state(EAT_WHITESPACE);
                                  return TOKOUTPUT;
                                }
terminal                        { WS_STRING; return TOKTERMINAL; }
font                            { WS_STRING; return TOKFONT; }
assign                          { yy_push_state(ASSIGN_TARGET_COND); yy_push_state(ASSIGN_COND); return TOKASSIGN; }
set[^\n]*                       { return TOKCOMMENT; }
ipc-socket                      { WS_STRING; return TOKIPCSOCKET; }
ipc_socket                      { WS_STRING; return TOKIPCSOCKET; }
restart_state                   { WS_STRING; return TOKRESTARTSTATE; }
default_orientation             { return TOK_ORIENTATION; }
horizontal                      { return TOK_HORIZ; }
vertical                        { return TOK_VERT; }
auto                            { return TOK_AUTO; }
workspace_layout                { return TOK_WORKSPACE_LAYOUT; }
new_window                      { return TOKNEWWINDOW; }
normal                          { return TOK_NORMAL; }
none                            { return TOK_NONE; }
1pixel                          { return TOK_1PIXEL; }
focus_follows_mouse             { return TOKFOCUSFOLLOWSMOUSE; }
force_focus_wrapping            { return TOK_FORCE_FOCUS_WRAPPING; }
workspace_bar                   { return TOKWORKSPACEBAR; }
popup_during_fullscreen         { return TOK_POPUP_DURING_FULLSCREEN; }
ignore                          { return TOK_IGNORE; }
leave_fullscreen                { return TOK_LEAVE_FULLSCREEN; }
for_window                      {
                                  /* Example: for_window [class="urxvt"] border none
                                   *
                                   * First, we wait for the ']' that finishes a match (FOR_WINDOW_COND)
                                   * Then, we require a whitespace (EAT_WHITESPACE)
                                   * And the rest of the line is parsed as a string
                                   */
                                  yy_push_state(WANT_STRING);
                                  yy_push_state(EAT_WHITESPACE);
                                  yy_push_state(FOR_WINDOW_COND);
                                  return TOK_FOR_WINDOW;
                                }
default                         { /* yylval.number = MODE_DEFAULT; */return TOK_DEFAULT; }
stacking                        { /* yylval.number = MODE_STACK; */return TOK_STACKING; }
stacked                         { return TOK_STACKING; }
tabbed                          { /* yylval.number = MODE_TABBED; */return TOK_TABBED; }
stack-limit                     { return TOKSTACKLIMIT; }
<<<<<<< HEAD
cols                            { yylval.number = STACK_LIMIT_COLS; return TOKSTACKLIMIT; }
rows                            { yylval.number = STACK_LIMIT_ROWS; return TOKSTACKLIMIT; }
exec                            { BEGIN(BIND_AWS_COND); return TOKEXEC; }
=======
cols                            { /* yylval.number = STACK_LIMIT_COLS; */return TOKSTACKLIMIT; }
rows                            { /* yylval.number = STACK_LIMIT_ROWS; */return TOKSTACKLIMIT; }
exec                            { WS_STRING; return TOKEXEC; }
exec_always                     { WS_STRING; return TOKEXEC_ALWAYS; }
>>>>>>> c5810970
client.background               { BEGIN(COLOR_COND); yylval.single_color = &config.client.background; return TOKSINGLECOLOR; }
client.focused                  { BEGIN(COLOR_COND); yylval.color = &config.client.focused; return TOKCOLOR; }
client.focused_inactive         { BEGIN(COLOR_COND); yylval.color = &config.client.focused_inactive; return TOKCOLOR; }
client.unfocused                { BEGIN(COLOR_COND); yylval.color = &config.client.unfocused; return TOKCOLOR; }
client.urgent                   { BEGIN(COLOR_COND); yylval.color = &config.client.urgent; return TOKCOLOR; }
bar.focused                     { BEGIN(COLOR_COND); yylval.color = &config.bar.focused; return TOKCOLOR; }
bar.unfocused                   { BEGIN(COLOR_COND); yylval.color = &config.bar.unfocused; return TOKCOLOR; }
bar.urgent                      { BEGIN(COLOR_COND); yylval.color = &config.bar.urgent; return TOKCOLOR; }
Mod1                            { yylval.number = BIND_MOD1; return MODIFIER; }
Mod2                            { yylval.number = BIND_MOD2; return MODIFIER; }
Mod3                            { yylval.number = BIND_MOD3; return MODIFIER; }
Mod4                            { yylval.number = BIND_MOD4; return MODIFIER; }
Mod5                            { yylval.number = BIND_MOD5; return MODIFIER; }
Mode_switch                     { yylval.number = BIND_MODE_SWITCH; return MODIFIER; }
control                         { return TOKCONTROL; }
ctrl                            { return TOKCONTROL; }
shift                           { return TOKSHIFT; }

class                           { yy_push_state(WANT_QSTRING); return TOK_CLASS; }
id                              { yy_push_state(WANT_QSTRING); return TOK_ID; }
con_id                          { yy_push_state(WANT_QSTRING); return TOK_CON_ID; }
con_mark                        { yy_push_state(WANT_QSTRING); return TOK_MARK; }
title                           { yy_push_state(WANT_QSTRING); return TOK_TITLE; }

{EOL}                           {
                                  FREE(context->line_copy);
                                  context->line_number++;
                                  BEGIN(INITIAL);
                                  yy_push_state(BUFFER_LINE);
                                }
<BINDSYM_COND>[ \t]+            { BEGIN(WANT_STRING); }
<OUTPUT_COND>[ \t]+             { BEGIN(WANT_STRING); }
[ \t]+                          { /* ignore whitespace */ ; }
\"[^\"]+\"                      {
                                  /* if ASSIGN_COND then */
                                  if (yy_start_stack_ptr > 0)
                                      yy_pop_state();
                                  else BEGIN(INITIAL);
                                  /* yylval will be the string, but without quotes */
                                  char *copy = sstrdup(yytext+1);
                                  copy[strlen(copy)-1] = '\0';
                                  yylval.string = copy;
                                  return QUOTEDSTRING;
                                }
<ASSIGN_COND>[^ \t\"]+          { BEGIN(ASSIGN_TARGET_COND); yylval.string = sstrdup(yytext); return STR_NG; }
<BINDSYM_COND>[a-zA-Z0-9_]+     { yylval.string = sstrdup(yytext); return WORD; }
[a-zA-Z]+                       { yylval.string = sstrdup(yytext); return WORD; }
.                               { return (int)yytext[0]; }

<<EOF>> {
    while (yy_start_stack_ptr > 0)
        yy_pop_state();
    yyterminate();
}

%%<|MERGE_RESOLUTION|>--- conflicted
+++ resolved
@@ -10,12 +10,7 @@
 %{
 #include <stdio.h>
 #include <string.h>
-<<<<<<< HEAD
-#include <stdint.h> /* Defines uint32_t, required by cfgparse.tab.h */
-#include "cfgparse.tab.h"
-=======
 #include <stdint.h>
->>>>>>> c5810970
 #include <xcb/xcb.h>
 
 #include "data.h"
@@ -149,16 +144,10 @@
 stacked                         { return TOK_STACKING; }
 tabbed                          { /* yylval.number = MODE_TABBED; */return TOK_TABBED; }
 stack-limit                     { return TOKSTACKLIMIT; }
-<<<<<<< HEAD
-cols                            { yylval.number = STACK_LIMIT_COLS; return TOKSTACKLIMIT; }
-rows                            { yylval.number = STACK_LIMIT_ROWS; return TOKSTACKLIMIT; }
-exec                            { BEGIN(BIND_AWS_COND); return TOKEXEC; }
-=======
 cols                            { /* yylval.number = STACK_LIMIT_COLS; */return TOKSTACKLIMIT; }
 rows                            { /* yylval.number = STACK_LIMIT_ROWS; */return TOKSTACKLIMIT; }
 exec                            { WS_STRING; return TOKEXEC; }
 exec_always                     { WS_STRING; return TOKEXEC_ALWAYS; }
->>>>>>> c5810970
 client.background               { BEGIN(COLOR_COND); yylval.single_color = &config.client.background; return TOKSINGLECOLOR; }
 client.focused                  { BEGIN(COLOR_COND); yylval.color = &config.client.focused; return TOKCOLOR; }
 client.focused_inactive         { BEGIN(COLOR_COND); yylval.color = &config.client.focused_inactive; return TOKCOLOR; }
