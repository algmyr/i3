#undef I3__FILE__
#define I3__FILE__ "match.c"
/*
 * vim:ts=4:sw=4:expandtab
 *
 * i3 - an improved dynamic tiling window manager
 * © 2009 Michael Stapelberg and contributors (see also: LICENSE)
 *
 * A "match" is a data structure which acts like a mask or expression to match
 * certain windows or not. For example, when using commands, you can specify a
 * command like this: [title="*Firefox*"] kill. The title member of the match
 * data structure will then be filled and i3 will check each window using
 * match_matches_window() to find the windows affected by this command.
 *
 */
#include "all.h"

/* From sys/time.h, not sure if it’s available on all systems. */
#define _i3_timercmp(a, b, CMP) \
    (((a).tv_sec == (b).tv_sec) ? ((a).tv_usec CMP(b).tv_usec) : ((a).tv_sec CMP(b).tv_sec))

/*
 * Initializes the Match data structure. This function is necessary because the
 * members representing boolean values (like dock) need to be initialized with
 * -1 instead of 0.
 *
 */
void match_init(Match *match) {
    memset(match, 0, sizeof(Match));
    match->dock = M_DONTCHECK;
    match->urgent = U_DONTCHECK;
    /* we use this as the placeholder value for "not set". */
    match->window_type = UINT32_MAX;
}

/*
 * Check if a match is empty. This is necessary while parsing commands to see
 * whether the user specified a match at all.
 *
 */
bool match_is_empty(Match *match) {
    /* we cannot simply use memcmp() because the structure is part of a
     * TAILQ and I don’t want to start with things like assuming that the
     * last member of a struct really is at the end in memory… */
    return (match->title == NULL &&
            match->mark == NULL &&
            match->application == NULL &&
            match->class == NULL &&
            match->instance == NULL &&
            match->window_role == NULL &&
            match->workspace == NULL &&
            match->urgent == U_DONTCHECK &&
            match->id == XCB_NONE &&
            match->window_type == UINT32_MAX &&
            match->con_id == NULL &&
            match->dock == -1 &&
            match->floating == M_ANY);
}

/*
 * Copies the data of a match from src to dest.
 *
 */
void match_copy(Match *dest, Match *src) {
    memcpy(dest, src, sizeof(Match));

/* The DUPLICATE_REGEX macro creates a new regular expression from the
 * ->pattern of the old one. It therefore does use a little more memory then
 *  with a refcounting system, but it’s easier this way. */
#define DUPLICATE_REGEX(field)                            \
    do {                                                  \
        if (src->field != NULL)                           \
            dest->field = regex_new(src->field->pattern); \
    } while (0)

    DUPLICATE_REGEX(title);
    DUPLICATE_REGEX(mark);
    DUPLICATE_REGEX(application);
    DUPLICATE_REGEX(class);
    DUPLICATE_REGEX(instance);
    DUPLICATE_REGEX(window_role);
    DUPLICATE_REGEX(workspace);
}

/*
 * Check if a match data structure matches the given window.
 *
 */
bool match_matches_window(Match *match, i3Window *window) {
    LOG("Checking window 0x%08x (class %s)\n", window->id, window->class_class);

    if (match->class != NULL) {
        if (window->class_class == NULL)
            return false;
        if (strcmp(match->class->pattern, "__focused__") == 0 &&
            strcmp(window->class_class, focused->window->class_class) == 0) {
            LOG("window class matches focused window\n");
        } else if (regex_matches(match->class, window->class_class)) {
            LOG("window class matches (%s)\n", window->class_class);
        } else {
            return false;
        }
    }

    if (match->instance != NULL) {
        if (window->class_instance == NULL)
            return false;
        if (strcmp(match->instance->pattern, "__focused__") == 0 &&
            strcmp(window->class_instance, focused->window->class_instance) == 0) {
            LOG("window instance matches focused window\n");
        } else if (regex_matches(match->instance, window->class_instance)) {
            LOG("window instance matches (%s)\n", window->class_instance);
        } else {
            return false;
        }
    }

    if (match->id != XCB_NONE) {
        if (window->id == match->id) {
            LOG("match made by window id (%d)\n", window->id);
        } else {
            LOG("window id does not match\n");
            return false;
        }
    }

    if (match->title != NULL) {
        if (window->name == NULL)
            return false;

        const char *title = i3string_as_utf8(window->name);
        if (strcmp(match->title->pattern, "__focused__") == 0 &&
            strcmp(title, i3string_as_utf8(focused->window->name)) == 0) {
            LOG("window title matches focused window\n");
        } else if (regex_matches(match->title, title)) {
            LOG("title matches (%s)\n", title);
        } else {
            return false;
        }
    }

    if (match->window_role != NULL) {
        if (window->role == NULL)
            return false;
        if (strcmp(match->window_role->pattern, "__focused__") == 0 &&
            strcmp(window->role, focused->window->role) == 0) {
            LOG("window role matches focused window\n");
        } else if (regex_matches(match->window_role, window->role)) {
            LOG("window_role matches (%s)\n", window->role);
        } else {
            return false;
        }
    }

    if (match->window_type != UINT32_MAX) {
        if (window->window_type == match->window_type) {
            LOG("window_type matches (%i)\n", match->window_type);
        } else {
            return false;
        }
    }

    Con *con = NULL;
    if (match->urgent == U_LATEST) {
        /* if the window isn't urgent, no sense in searching */
        if (window->urgent.tv_sec == 0) {
            return false;
        }
        /* if we find a window that is newer than this one, bail */
        TAILQ_FOREACH(con, &all_cons, all_cons) {
            if ((con->window != NULL) &&
                _i3_timercmp(con->window->urgent, window->urgent, > )) {
                return false;
            }
        }
        LOG("urgent matches latest\n");
    }

    if (match->urgent == U_OLDEST) {
        /* if the window isn't urgent, no sense in searching */
        if (window->urgent.tv_sec == 0) {
            return false;
        }
        /* if we find a window that is older than this one (and not 0), bail */
        TAILQ_FOREACH(con, &all_cons, all_cons) {
            if ((con->window != NULL) &&
                (con->window->urgent.tv_sec != 0) &&
                _i3_timercmp(con->window->urgent, window->urgent, < )) {
                return false;
            }
        }
        LOG("urgent matches oldest\n");
    }

    if (match->workspace != NULL) {
        if ((con = con_by_window_id(window->id)) == NULL)
            return false;

        Con *ws = con_get_workspace(con);
        if (ws == NULL)
            return false;

        if (strcmp(match->workspace->pattern, "__focused__") == 0 &&
            strcmp(ws->name, con_get_workspace(focused)->name) == 0) {
            LOG("workspace matches focused workspace\n");
        } else if (regex_matches(match->workspace, ws->name)) {
            LOG("workspace matches (%s)\n", ws->name);
        } else {
            return false;
        }
    }

    if (match->dock != M_DONTCHECK) {
        if ((window->dock == W_DOCK_TOP && match->dock == M_DOCK_TOP) ||
            (window->dock == W_DOCK_BOTTOM && match->dock == M_DOCK_BOTTOM) ||
            ((window->dock == W_DOCK_TOP || window->dock == W_DOCK_BOTTOM) &&
             match->dock == M_DOCK_ANY) ||
            (window->dock == W_NODOCK && match->dock == M_NODOCK)) {
            LOG("dock status matches\n");
        } else {
            LOG("dock status does not match\n");
            return false;
        }
    }

    if (match->mark != NULL) {
        if ((con = con_by_window_id(window->id)) == NULL)
            return false;

        bool matched = false;
        mark_t *mark;
        TAILQ_FOREACH(mark, &(con->marks_head), marks) {
            if (regex_matches(match->mark, mark->name)) {
                matched = true;
                break;
            }
        }

        if (matched) {
            LOG("mark matches\n");
        } else {
            LOG("mark does not match\n");
            return false;
        }
    }

    return true;
}

/*
 * Frees the given match. It must not be used afterwards!
 *
 */
void match_free(Match *match) {
<<<<<<< HEAD
=======
    FREE(match->error);
>>>>>>> 0a601a23
    regex_free(match->title);
    regex_free(match->application);
    regex_free(match->class);
    regex_free(match->instance);
    regex_free(match->mark);
    regex_free(match->window_role);
    regex_free(match->workspace);
}

/*
 * Interprets a ctype=cvalue pair and adds it to the given match specification.
 *
 */
void match_parse_property(Match *match, const char *ctype, const char *cvalue) {
    assert(match != NULL);
    DLOG("ctype=*%s*, cvalue=*%s*\n", ctype, cvalue);

    if (strcmp(ctype, "class") == 0) {
        regex_free(match->class);
        match->class = regex_new(cvalue);
        return;
    }

    if (strcmp(ctype, "instance") == 0) {
        regex_free(match->instance);
        match->instance = regex_new(cvalue);
        return;
    }

    if (strcmp(ctype, "window_role") == 0) {
        regex_free(match->window_role);
        match->window_role = regex_new(cvalue);
        return;
    }

    if (strcmp(ctype, "con_id") == 0) {
<<<<<<< HEAD
        char *end;
        long parsed = strtol(cvalue, &end, 10);
=======
        if (strcmp(cvalue, "__focused__") == 0) {
            match->con_id = focused;
            return;
        }

        char *end;
        long parsed = strtol(cvalue, &end, 0);
>>>>>>> 0a601a23
        if (parsed == LONG_MIN ||
            parsed == LONG_MAX ||
            parsed < 0 ||
            (end && *end != '\0')) {
            ELOG("Could not parse con id \"%s\"\n", cvalue);
<<<<<<< HEAD
=======
            match->error = sstrdup("invalid con_id");
>>>>>>> 0a601a23
        } else {
            match->con_id = (Con *)parsed;
            DLOG("id as int = %p\n", match->con_id);
        }
        return;
    }

    if (strcmp(ctype, "id") == 0) {
        char *end;
<<<<<<< HEAD
        long parsed = strtol(cvalue, &end, 10);
=======
        long parsed = strtol(cvalue, &end, 0);
>>>>>>> 0a601a23
        if (parsed == LONG_MIN ||
            parsed == LONG_MAX ||
            parsed < 0 ||
            (end && *end != '\0')) {
            ELOG("Could not parse window id \"%s\"\n", cvalue);
<<<<<<< HEAD
=======
            match->error = sstrdup("invalid id");
>>>>>>> 0a601a23
        } else {
            match->id = parsed;
            DLOG("window id as int = %d\n", match->id);
        }
        return;
    }

    if (strcmp(ctype, "window_type") == 0) {
<<<<<<< HEAD
        if (strcasecmp(cvalue, "normal") == 0)
            match->window_type = A__NET_WM_WINDOW_TYPE_NORMAL;
        else if (strcasecmp(cvalue, "dialog") == 0)
            match->window_type = A__NET_WM_WINDOW_TYPE_DIALOG;
        else if (strcasecmp(cvalue, "utility") == 0)
            match->window_type = A__NET_WM_WINDOW_TYPE_UTILITY;
        else if (strcasecmp(cvalue, "toolbar") == 0)
            match->window_type = A__NET_WM_WINDOW_TYPE_TOOLBAR;
        else if (strcasecmp(cvalue, "splash") == 0)
            match->window_type = A__NET_WM_WINDOW_TYPE_SPLASH;
        else if (strcasecmp(cvalue, "menu") == 0)
            match->window_type = A__NET_WM_WINDOW_TYPE_MENU;
        else if (strcasecmp(cvalue, "dropdown_menu") == 0)
            match->window_type = A__NET_WM_WINDOW_TYPE_DROPDOWN_MENU;
        else if (strcasecmp(cvalue, "popup_menu") == 0)
            match->window_type = A__NET_WM_WINDOW_TYPE_POPUP_MENU;
        else if (strcasecmp(cvalue, "tooltip") == 0)
            match->window_type = A__NET_WM_WINDOW_TYPE_TOOLTIP;
        else
            ELOG("unknown window_type value \"%s\"\n", cvalue);
=======
        if (strcasecmp(cvalue, "normal") == 0) {
            match->window_type = A__NET_WM_WINDOW_TYPE_NORMAL;
        } else if (strcasecmp(cvalue, "dialog") == 0) {
            match->window_type = A__NET_WM_WINDOW_TYPE_DIALOG;
        } else if (strcasecmp(cvalue, "utility") == 0) {
            match->window_type = A__NET_WM_WINDOW_TYPE_UTILITY;
        } else if (strcasecmp(cvalue, "toolbar") == 0) {
            match->window_type = A__NET_WM_WINDOW_TYPE_TOOLBAR;
        } else if (strcasecmp(cvalue, "splash") == 0) {
            match->window_type = A__NET_WM_WINDOW_TYPE_SPLASH;
        } else if (strcasecmp(cvalue, "menu") == 0) {
            match->window_type = A__NET_WM_WINDOW_TYPE_MENU;
        } else if (strcasecmp(cvalue, "dropdown_menu") == 0) {
            match->window_type = A__NET_WM_WINDOW_TYPE_DROPDOWN_MENU;
        } else if (strcasecmp(cvalue, "popup_menu") == 0) {
            match->window_type = A__NET_WM_WINDOW_TYPE_POPUP_MENU;
        } else if (strcasecmp(cvalue, "tooltip") == 0) {
            match->window_type = A__NET_WM_WINDOW_TYPE_TOOLTIP;
        } else if (strcasecmp(cvalue, "notification") == 0) {
            match->window_type = A__NET_WM_WINDOW_TYPE_NOTIFICATION;
        } else {
            ELOG("unknown window_type value \"%s\"\n", cvalue);
            match->error = sstrdup("unknown window_type value");
        }
>>>>>>> 0a601a23

        return;
    }

    if (strcmp(ctype, "con_mark") == 0) {
        regex_free(match->mark);
        match->mark = regex_new(cvalue);
        return;
    }

    if (strcmp(ctype, "title") == 0) {
        regex_free(match->title);
        match->title = regex_new(cvalue);
        return;
    }

    if (strcmp(ctype, "urgent") == 0) {
        if (strcasecmp(cvalue, "latest") == 0 ||
            strcasecmp(cvalue, "newest") == 0 ||
            strcasecmp(cvalue, "recent") == 0 ||
            strcasecmp(cvalue, "last") == 0) {
            match->urgent = U_LATEST;
        } else if (strcasecmp(cvalue, "oldest") == 0 ||
                   strcasecmp(cvalue, "first") == 0) {
            match->urgent = U_OLDEST;
        }
        return;
    }

    if (strcmp(ctype, "workspace") == 0) {
        regex_free(match->workspace);
        match->workspace = regex_new(cvalue);
        return;
    }

    ELOG("Unknown criterion: %s\n", ctype);
}<|MERGE_RESOLUTION|>--- conflicted
+++ resolved
@@ -252,10 +252,7 @@
  *
  */
 void match_free(Match *match) {
-<<<<<<< HEAD
-=======
     FREE(match->error);
->>>>>>> 0a601a23
     regex_free(match->title);
     regex_free(match->application);
     regex_free(match->class);
@@ -292,10 +289,6 @@
     }
 
     if (strcmp(ctype, "con_id") == 0) {
-<<<<<<< HEAD
-        char *end;
-        long parsed = strtol(cvalue, &end, 10);
-=======
         if (strcmp(cvalue, "__focused__") == 0) {
             match->con_id = focused;
             return;
@@ -303,16 +296,12 @@
 
         char *end;
         long parsed = strtol(cvalue, &end, 0);
->>>>>>> 0a601a23
         if (parsed == LONG_MIN ||
             parsed == LONG_MAX ||
             parsed < 0 ||
             (end && *end != '\0')) {
             ELOG("Could not parse con id \"%s\"\n", cvalue);
-<<<<<<< HEAD
-=======
             match->error = sstrdup("invalid con_id");
->>>>>>> 0a601a23
         } else {
             match->con_id = (Con *)parsed;
             DLOG("id as int = %p\n", match->con_id);
@@ -322,20 +311,13 @@
 
     if (strcmp(ctype, "id") == 0) {
         char *end;
-<<<<<<< HEAD
-        long parsed = strtol(cvalue, &end, 10);
-=======
         long parsed = strtol(cvalue, &end, 0);
->>>>>>> 0a601a23
         if (parsed == LONG_MIN ||
             parsed == LONG_MAX ||
             parsed < 0 ||
             (end && *end != '\0')) {
             ELOG("Could not parse window id \"%s\"\n", cvalue);
-<<<<<<< HEAD
-=======
             match->error = sstrdup("invalid id");
->>>>>>> 0a601a23
         } else {
             match->id = parsed;
             DLOG("window id as int = %d\n", match->id);
@@ -344,28 +326,6 @@
     }
 
     if (strcmp(ctype, "window_type") == 0) {
-<<<<<<< HEAD
-        if (strcasecmp(cvalue, "normal") == 0)
-            match->window_type = A__NET_WM_WINDOW_TYPE_NORMAL;
-        else if (strcasecmp(cvalue, "dialog") == 0)
-            match->window_type = A__NET_WM_WINDOW_TYPE_DIALOG;
-        else if (strcasecmp(cvalue, "utility") == 0)
-            match->window_type = A__NET_WM_WINDOW_TYPE_UTILITY;
-        else if (strcasecmp(cvalue, "toolbar") == 0)
-            match->window_type = A__NET_WM_WINDOW_TYPE_TOOLBAR;
-        else if (strcasecmp(cvalue, "splash") == 0)
-            match->window_type = A__NET_WM_WINDOW_TYPE_SPLASH;
-        else if (strcasecmp(cvalue, "menu") == 0)
-            match->window_type = A__NET_WM_WINDOW_TYPE_MENU;
-        else if (strcasecmp(cvalue, "dropdown_menu") == 0)
-            match->window_type = A__NET_WM_WINDOW_TYPE_DROPDOWN_MENU;
-        else if (strcasecmp(cvalue, "popup_menu") == 0)
-            match->window_type = A__NET_WM_WINDOW_TYPE_POPUP_MENU;
-        else if (strcasecmp(cvalue, "tooltip") == 0)
-            match->window_type = A__NET_WM_WINDOW_TYPE_TOOLTIP;
-        else
-            ELOG("unknown window_type value \"%s\"\n", cvalue);
-=======
         if (strcasecmp(cvalue, "normal") == 0) {
             match->window_type = A__NET_WM_WINDOW_TYPE_NORMAL;
         } else if (strcasecmp(cvalue, "dialog") == 0) {
@@ -390,7 +350,6 @@
             ELOG("unknown window_type value \"%s\"\n", cvalue);
             match->error = sstrdup("unknown window_type value");
         }
->>>>>>> 0a601a23
 
         return;
     }
