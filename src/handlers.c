/*
 * vim:ts=8:expandtab
 *
 * i3 - an improved dynamic tiling window manager
 *
 * © 2009 Michael Stapelberg and contributors
 *
 * See file LICENSE for license information.
 *
 */
#include <stdio.h>
#include <assert.h>
#include <string.h>
#include <stdlib.h>
#include <time.h>

#include <xcb/xcb.h>
#include <xcb/xcb_atom.h>
#include <xcb/xcb_icccm.h>

#include <X11/XKBlib.h>

#include "i3.h"
#include "debug.h"
#include "table.h"
#include "layout.h"
#include "commands.h"
#include "data.h"
#include "xcb.h"
#include "util.h"
#include "xinerama.h"
#include "config.h"
#include "queue.h"
#include "resize.h"
<<<<<<< HEAD
=======
#include "client.h"
#include "manage.h"
#include "floating.h"
>>>>>>> aaccc0e6

/* After mapping/unmapping windows, a notify event is generated. However, we don’t want it,
   since it’d trigger an infinite loop of switching between the different windows when
   changing workspaces */
static SLIST_HEAD(ignore_head, Ignore_Event) ignore_events;

static void add_ignore_event(const int sequence) {
        struct Ignore_Event *event = smalloc(sizeof(struct Ignore_Event));

        event->sequence = sequence;
        event->added = time(NULL);

        LOG("Adding sequence %d to ignorelist\n", sequence);

        SLIST_INSERT_HEAD(&ignore_events, event, ignore_events);
}

/*
 * Checks if the given sequence is ignored and returns true if so.
 *
 */
static bool event_is_ignored(const int sequence) {
        struct Ignore_Event *event;
        time_t now = time(NULL);
        for (event = SLIST_FIRST(&ignore_events); event != SLIST_END(&ignore_events);) {
                if ((now - event->added) > 5) {
                        struct Ignore_Event *save = event;
                        event = SLIST_NEXT(event, ignore_events);
                        SLIST_REMOVE(&ignore_events, save, Ignore_Event, ignore_events);
                        free(save);
                } else event = SLIST_NEXT(event, ignore_events);
        }

        SLIST_FOREACH(event, &ignore_events, ignore_events) {
                if (event->sequence == sequence) {
                        LOG("Ignoring event (sequence %d)\n", sequence);
                        SLIST_REMOVE(&ignore_events, event, Ignore_Event, ignore_events);
                        free(event);
                        return true;
                }
        }

        return false;
}

/*
 * Due to bindings like Mode_switch + <a>, we need to bind some keys in XCB_GRAB_MODE_SYNC.
 * Therefore, we just replay all key presses.
 *
 */
int handle_key_release(void *ignored, xcb_connection_t *conn, xcb_key_release_event_t *event) {
        LOG("got key release, just passing\n");
        xcb_allow_events(conn, XCB_ALLOW_REPLAY_KEYBOARD, event->time);
        xcb_flush(conn);
        return 1;
}

/*
 * There was a key press. We compare this key code with our bindings table and pass
 * the bound action to parse_command().
 *
 */
int handle_key_press(void *ignored, xcb_connection_t *conn, xcb_key_press_event_t *event) {
        LOG("Keypress %d, state raw = %d\n", event->detail, event->state);

        /* Remove the numlock bit, all other bits are modifiers we can bind to */
        uint16_t state_filtered = event->state & ~(xcb_numlock_mask | XCB_MOD_MASK_LOCK);
        LOG("(removed numlock, state = %d)\n", state_filtered);
        /* Only use the lower 8 bits of the state (modifier masks) so that mouse
         * button masks are filtered out */
        state_filtered &= 0xFF;
        LOG("(removed upper 8 bits, state = %d)\n", state_filtered);

        /* We need to get the keysym group (There are group 1 to group 4, each holding
           two keysyms (without shift and with shift) using Xkb because X fails to
           provide them reliably (it works in Xephyr, it does not in real X) */
        XkbStateRec state;
        if (XkbGetState(xkbdpy, XkbUseCoreKbd, &state) == Success && (state.group+1) == 2)
                state_filtered |= BIND_MODE_SWITCH;

        LOG("(checked mode_switch, state %d)\n", state_filtered);

        /* Find the binding */
        Binding *bind;
        TAILQ_FOREACH(bind, &bindings, bindings)
                if (bind->keycode == event->detail && bind->mods == state_filtered)
                        break;

        /* No match? Then it was an actively grabbed key, that is with Mode_switch, and
           the user did not press Mode_switch, so just pass it… */
        if (bind == TAILQ_END(&bindings)) {
                xcb_allow_events(conn, ReplayKeyboard, event->time);
                xcb_flush(conn);
                return 1;
        }

        parse_command(conn, bind->command);
        if (state_filtered & BIND_MODE_SWITCH) {
                LOG("Mode_switch -> allow_events(SyncKeyboard)\n");
                xcb_allow_events(conn, SyncKeyboard, event->time);
                xcb_flush(conn);
        }
        return 1;
}


/*
 * When the user moves the mouse pointer onto a window, this callback gets called.
 *
 */
int handle_enter_notify(void *ignored, xcb_connection_t *conn, xcb_enter_notify_event_t *event) {
        LOG("enter_notify for %08x, mode = %d, detail %d, serial %d\n", event->event, event->mode, event->detail, event->sequence);
        if (event->mode != XCB_NOTIFY_MODE_NORMAL) {
                LOG("This was not a normal notify, ignoring\n");
                return 1;
        }
        /* Some events are not interesting, because they were not generated actively by the
           user, but by reconfiguration of windows */
        if (event_is_ignored(event->sequence))
                return 1;

        /* This was either a focus for a client’s parent (= titlebar)… */
        Client *client = table_get(&by_parent, event->event);
        /* …or the client itself */
        if (client == NULL)
                client = table_get(&by_child, event->event);

        /* Check for stack windows */
        if (client == NULL) {
                struct Stack_Window *stack_win;
                SLIST_FOREACH(stack_win, &stack_wins, stack_windows)
                        if (stack_win->window == event->event) {
                                client = stack_win->container->currently_focused;
                                break;
                        }
        }


        /* If not, then the user moved his cursor to the root window. In that case, we adjust c_ws */
        if (client == NULL) {
                LOG("Getting screen at %d x %d\n", event->root_x, event->root_y);
                i3Screen *screen = get_screen_containing(event->root_x, event->root_y);
                if (screen == NULL) {
                        LOG("ERROR: No such screen\n");
                        return 0;
                }
                c_ws->current_row = current_row;
                c_ws->current_col = current_col;
                c_ws = &workspaces[screen->current_workspace];
                current_row = c_ws->current_row;
                current_col = c_ws->current_col;
                LOG("We're now on virtual screen number %d\n", screen->num);
                return 1;
        }

        /* Do plausibility checks: This event may be useless for us if it occurs on a window
           which is in a stacked container but not the focused one */
        if (client->container != NULL &&
            client->container->mode == MODE_STACK &&
            client->container->currently_focused != client) {
                LOG("Plausibility check says: no\n");
                return 1;
        }

        if (client->workspace != c_ws && client->workspace->screen == c_ws->screen) {
                /* This can happen when a client gets assigned to a different workspace than
                 * the current one (see src/mainx.c:reparent_window). Shortly after it was created,
                 * an enter_notify will follow. */
                LOG("enter_notify for a client on a different workspace but the same screen, ignoring\n");
                return 1;
        }

        set_focus(conn, client, false);

        return 1;
}

/*
 * Checks if the button press was on a stack window, handles focus setting and returns true
 * if so, or false otherwise.
 *
 */
static bool button_press_stackwin(xcb_connection_t *conn, xcb_button_press_event_t *event) {
        struct Stack_Window *stack_win;
        SLIST_FOREACH(stack_win, &stack_wins, stack_windows) {
                if (stack_win->window != event->event)
                        continue;

                /* A stack window was clicked, we check if it was button4 or button5
                   which are scroll up / scroll down. */
                if (event->detail == XCB_BUTTON_INDEX_4 || event->detail == XCB_BUTTON_INDEX_5) {
                        direction_t direction = (event->detail == XCB_BUTTON_INDEX_4 ? D_UP : D_DOWN);
                        focus_window_in_container(conn, CUR_CELL, direction);
                        return true;
                }

                /* It was no scrolling, so we calculate the destination client by
                   dividing the Y position of the event through the height of a window
                   decoration and then set the focus to this client. */
                i3Font *font = load_font(conn, config.font);
                int decoration_height = (font->height + 2 + 2);
                int destination = (event->event_y / decoration_height),
                    c = 0;
                Client *client;

                LOG("Click on stack_win for client %d\n", destination);
                CIRCLEQ_FOREACH(client, &(stack_win->container->clients), clients)
                        if (c++ == destination) {
                                set_focus(conn, client, true);
                                return true;
                        }

                return true;
        }

        return false;
}

/*
 * Checks if the button press was on a bar, switches to the workspace and returns true
 * if so, or false otherwise.
 *
 */
static bool button_press_bar(xcb_connection_t *conn, xcb_button_press_event_t *event) {
        i3Screen *screen;
        TAILQ_FOREACH(screen, virtual_screens, screens) {
                if (screen->bar != event->event)
                        continue;

                LOG("Click on a bar\n");

                /* Check if the button was one of button4 or button5 (scroll up / scroll down) */
                if (event->detail == XCB_BUTTON_INDEX_4 || event->detail == XCB_BUTTON_INDEX_5) {
                        int add = (event->detail == XCB_BUTTON_INDEX_4 ? -1 : 1);
                        for (int i = c_ws->num + add; (i >= 0) && (i < 10); i += add)
                                if (workspaces[i].screen == screen) {
                                        show_workspace(conn, i+1);
                                        return true;
                                }
                        return true;
                }
                i3Font *font = load_font(conn, config.font);
                int workspace = event->event_x / (font->height + 6),
                    c = 0;
                /* Because workspaces can be on different screens, we need to loop
                   through all of them and decide to count it based on its ->screen */
                for (int i = 0; i < 10; i++)
                        if ((workspaces[i].screen == screen) && (c++ == workspace)) {
                                show_workspace(conn, i+1);
                                return true;
                        }
                return true;
        }

        return false;
}

int handle_button_press(void *ignored, xcb_connection_t *conn, xcb_button_press_event_t *event) {
        LOG("button press!\n");
        LOG("state = %d\n", event->state);
        /* This was either a focus for a client’s parent (= titlebar)… */
        Client *client = table_get(&by_child, event->event);
        bool border_click = false;
        if (client == NULL) {
                client = table_get(&by_parent, event->event);
                border_click = true;
        }
        /* See if this was a click with the configured modifier. If so, we need
         * to move around the client if it was floating. if not, we just process
         * as usual. */
        if (config.floating_modifier != 0 &&
            (event->state & config.floating_modifier) != 0) {
                if (client == NULL) {
                        LOG("Not handling, Mod1 was pressed and no client found\n");
                        return 1;
                }
                if (client_is_floating(client)) {
                        floating_drag_window(conn, client, event);
                        return 1;
                }
        }

        if (client == NULL) {
                /* The client was neither on a client’s titlebar nor on a client itself, maybe on a stack_window? */
                if (button_press_stackwin(conn, event))
                        return 1;

                /* Or on a bar? */
                if (button_press_bar(conn, event))
                        return 1;

                LOG("Could not handle this button press\n");
                return 1;
        }

        /* Set focus in any case */
        set_focus(conn, client, true);

        /* Let’s see if this was on the borders (= resize). If not, we’re done */
        LOG("press button on x=%d, y=%d\n", event->event_x, event->event_y);
        resize_orientation_t orientation = O_VERTICAL;
        Container *con = client->container;
        int first, second;

<<<<<<< HEAD
        if (con == NULL) {
=======
        if (client->dock) {
>>>>>>> aaccc0e6
                LOG("dock. done.\n");
                xcb_allow_events(conn, XCB_ALLOW_REPLAY_POINTER, event->time);
                xcb_flush(conn);
                return 1;
        }

        LOG("event->event_x = %d, client->rect.width = %d\n", event->event_x, client->rect.width);

        if (!border_click) {
                LOG("client. done.\n");
                xcb_allow_events(conn, XCB_ALLOW_REPLAY_POINTER, event->time);
                /* Floating clients should be raised on click */
                if (client_is_floating(client))
                        xcb_raise_window(conn, client->frame);
                xcb_flush(conn);
                return 1;
        }

        /* Don’t handle events inside the titlebar, only borders are interesting */
        i3Font *font = load_font(conn, config.font);
        if (event->event_y >= 2 && event->event_y <= (font->height + 2 + 2)) {
                LOG("click on titlebar\n");

                /* Floating clients can be dragged by grabbing their titlebar */
                if (client_is_floating(client)) {
                        /* Firstly, we raise it. Maybe the user just wanted to raise it without grabbing */
                        xcb_raise_window(conn, client->frame);
                        xcb_flush(conn);

                        floating_drag_window(conn, client, event);
                }
                return 1;
        }

        if (client_is_floating(client))
                return floating_border_click(conn, client, event);

        if (event->event_y < 2) {
                /* This was a press on the top border */
                if (con->row == 0)
                        return 1;
                first = con->row - 1;
                second = con->row;
                orientation = O_HORIZONTAL;
        } else if (event->event_y >= (client->rect.height - 2)) {
                /* …bottom border */
                first = con->row + (con->rowspan - 1);
                if (!cell_exists(con->col, first) ||
                    (first == (con->workspace->rows-1)))
                        return 1;

                second = first + 1;
                orientation = O_HORIZONTAL;
        } else if (event->event_x <= 2) {
                /* …left border */
                if (con->col == 0)
                        return 1;

                first = con->col - 1;
                second = con->col;
        } else if (event->event_x > 2) {
                /* …right border */
                first = con->col + (con->colspan - 1);
                LOG("column %d\n", first);

                if (!cell_exists(first, con->row) ||
                    (first == (con->workspace->cols-1)))
                        return 1;

                second = first + 1;
        }

        return resize_graphical_handler(conn, con->workspace, first, second, orientation, event);
}

/*
 * A new window appeared on the screen (=was mapped), so let’s manage it.
 *
 */
int handle_map_request(void *prophs, xcb_connection_t *conn, xcb_map_request_event_t *event) {
        xcb_get_window_attributes_cookie_t cookie;
        xcb_get_window_attributes_reply_t *reply;

        cookie = xcb_get_window_attributes_unchecked(conn, event->window);

        if ((reply = xcb_get_window_attributes_reply(conn, cookie, NULL)) == NULL) {
                LOG("Could not get window attributes\n");
                return -1;
        }

        window_attributes_t wa = { TAG_VALUE };
        LOG("override_redirect = %d\n", reply->override_redirect);
        wa.u.override_redirect = reply->override_redirect;
        LOG("window = 0x%08x, serial is %d.\n", event->window, event->sequence);
        add_ignore_event(event->sequence);

        manage_window(prophs, conn, event->window, wa);
        return 1;
}

/*
 * Configure requests are received when the application wants to resize windows on their own.
 *
 * We generate a synthethic configure notify event to signalize the client its "new" position.
 *
 */
int handle_configure_request(void *prophs, xcb_connection_t *conn, xcb_configure_request_event_t *event) {
        LOG("configure-request, serial %d\n", event->sequence);
        LOG("event->window = %08x\n", event->window);
        LOG("application wants to be at %dx%d with %dx%d\n", event->x, event->y, event->width, event->height);

        Client *client = table_get(&by_child, event->window);
        if (client == NULL) {
                LOG("This client is not mapped, so we don't care and just tell the client that he will get its size\n");
                uint32_t mask = 0;
                uint32_t values[7];
                int c = 0;
#define COPY_MASK_MEMBER(mask_member, event_member) do { \
                if (event->value_mask & mask_member) { \
                        mask |= mask_member; \
                        values[c++] = event->event_member; \
                } \
} while (0)

                COPY_MASK_MEMBER(XCB_CONFIG_WINDOW_X, x);
                COPY_MASK_MEMBER(XCB_CONFIG_WINDOW_Y, y);
                COPY_MASK_MEMBER(XCB_CONFIG_WINDOW_WIDTH, width);
                COPY_MASK_MEMBER(XCB_CONFIG_WINDOW_HEIGHT, height);
                COPY_MASK_MEMBER(XCB_CONFIG_WINDOW_BORDER_WIDTH, border_width);
                COPY_MASK_MEMBER(XCB_CONFIG_WINDOW_SIBLING, sibling);
                COPY_MASK_MEMBER(XCB_CONFIG_WINDOW_STACK_MODE, stack_mode);

                xcb_configure_window(conn, event->window, mask, values);
                xcb_flush(conn);

                return 1;
        }

        /* Floating clients can be reconfigured */
        if (client_is_floating(client)) {
                i3Font *font = load_font(conn, config.font);

                if (event->value_mask & XCB_CONFIG_WINDOW_X)
                        client->rect.x = event->x;
                if (event->value_mask & XCB_CONFIG_WINDOW_Y)
                        client->rect.y = event->y;
                if (event->value_mask & XCB_CONFIG_WINDOW_WIDTH)
                        client->rect.width = event->width + 2 + 2;
                if (event->value_mask & XCB_CONFIG_WINDOW_HEIGHT)
                        client->rect.height = event->height + (font->height + 2 + 2) + 2;

                LOG("Accepted new position/size for floating client: (%d, %d) size %d x %d\n",
                    client->rect.x, client->rect.y, client->rect.width, client->rect.height);

                /* Push the new position/size to X11 */
                reposition_client(conn, client);
                resize_client(conn, client);
                xcb_flush(conn);

                return 1;
        }

        if (client->fullscreen) {
                LOG("Client is in fullscreen mode\n");

                Rect child_rect = client->container->workspace->rect;
                child_rect.x = child_rect.y = 0;
                fake_configure_notify(conn, child_rect, client->child);

                return 1;
        }

        if (client->fullscreen) {
                LOG("Client is in fullscreen mode\n");

                Rect child_rect = client->container->workspace->rect;
                child_rect.x = child_rect.y = 0;
                fake_configure_notify(conn, child_rect, client->child);

                return 1;
        }

        fake_absolute_configure_notify(conn, client);

        return 1;
}

/*
 * Configuration notifies are only handled because we need to set up ignore for the following
 * enter notify events
 *
 */
int handle_configure_event(void *prophs, xcb_connection_t *conn, xcb_configure_notify_event_t *event) {
        xcb_window_t root = xcb_setup_roots_iterator(xcb_get_setup(conn)).data->root;

        LOG("handle_configure_event for window %08x\n", event->window);
        LOG("event->type = %d, \n", event->response_type);
        LOG("event->x = %d, ->y = %d, ->width = %d, ->height = %d\n", event->x, event->y, event->width, event->height);

        /* We ignore this sequence twice because events for child and frame should be ignored */
        add_ignore_event(event->sequence);
        add_ignore_event(event->sequence);

        if (event->event == root) {
                LOG("reconfigure of the root window, need to xinerama\n");
                /* FIXME: Somehow, this is occuring too often. Therefore, we check for 0/0,
                   but is there a better way? */
                if (event->x == 0 && event->y == 0)
                        xinerama_requery_screens(conn);
                return 1;
        }

        return 1;
}

/*
 * Our window decorations were unmapped. That means, the window will be killed now,
 * so we better clean up before.
 *
 */
int handle_unmap_notify_event(void *data, xcb_connection_t *conn, xcb_unmap_notify_event_t *event) {
        xcb_window_t root = xcb_setup_roots_iterator(xcb_get_setup(conn)).data->root;

        add_ignore_event(event->sequence);

        Client *client = table_get(&by_child, event->window);
        /* First, we need to check if the client is awaiting an unmap-request which
           was generated by us reparenting the window. In that case, we just ignore it. */
        if (client != NULL && client->awaiting_useless_unmap) {
                LOG("Dropping this unmap request, it was generated by reparenting\n");
                client->awaiting_useless_unmap = false;
                return 1;
        }

        LOG("event->window = %08x, event->event = %08x\n", event->window, event->event);
        LOG("UnmapNotify for 0x%08x (received from 0x%08x)\n", event->window, event->event);
        if (client == NULL) {
                LOG("not a managed window. Ignoring.\n");

                /* This was most likely the destroyed frame of a client which is
                 * currently being unmapped, so we add this sequence (again!) to
                 * the ignore list (enter_notify events will get sent for both,
                 * the child and its frame). */
                add_ignore_event(event->sequence);

                return 0;
        }

        client = table_remove(&by_child, event->window);

        /* If this was the fullscreen client, we need to unset it */
        if (client->fullscreen)
                client->workspace->fullscreen_client = NULL;

        /* Clients without a container are either floating or dock windows */
        if (client->container != NULL) {
                Container *con = client->container;

                /* Remove the client from the list of clients */
                client_remove_from_container(conn, client, con, true);

                /* Set focus to the last focused client in this container */
                con->currently_focused = get_last_focused_client(conn, con, NULL);

                /* Only if this is the active container, we need to really change focus */
                if ((con->currently_focused != NULL) && ((con == CUR_CELL) || client->fullscreen))
                        set_focus(conn, con->currently_focused, true);
        } else if (client_is_floating(client)) {
                LOG("Removing from floating clients\n");
                TAILQ_REMOVE(&(client->workspace->floating_clients), client, floating_clients);
                SLIST_REMOVE(&(client->workspace->focus_stack), client, Client, focus_clients);
        }

        if (client->dock) {
                LOG("Removing from dock clients\n");
                SLIST_REMOVE(&(client->workspace->screen->dock_clients), client, Client, dock_clients);
        }

        LOG("child of 0x%08x.\n", client->frame);
        xcb_reparent_window(conn, client->child, root, 0, 0);
        xcb_destroy_window(conn, client->frame);
        xcb_flush(conn);
        table_remove(&by_parent, client->frame);

        if (client->container != NULL) {
                Workspace *workspace = client->container->workspace;
                cleanup_table(conn, workspace);
                fix_colrowspan(conn, workspace);
        }

        /* Let’s see how many clients there are left on the workspace to delete it if it’s empty */
        bool workspace_empty = SLIST_EMPTY(&(client->workspace->focus_stack));
        bool workspace_active = false;
        Client *to_focus = (!workspace_empty ? SLIST_FIRST(&(client->workspace->focus_stack)) : NULL);

        /* If this workspace is currently active, we don’t delete it */
        i3Screen *screen;
        TAILQ_FOREACH(screen, virtual_screens, screens)
                if (screen->current_workspace == client->workspace->num) {
                        workspace_active = true;
                        workspace_empty = false;
                        break;
                }

        if (workspace_empty) {
                LOG("setting ws to NULL for workspace %d (%p)\n", client->workspace->num,
                                client->workspace);
                client->workspace->screen = NULL;
        }

        FREE(client->window_class);
        FREE(client->name);
        free(client);

        render_layout(conn);

        /* Ensure the focus is set to the next client in the focus stack */
        if (workspace_active && to_focus != NULL)
                set_focus(conn, to_focus, true);

        return 1;
}

/*
 * Called when a window changes its title
 *
 */
int handle_windowname_change(void *data, xcb_connection_t *conn, uint8_t state,
                                xcb_window_t window, xcb_atom_t atom, xcb_get_property_reply_t *prop) {
        LOG("window's name changed.\n");
        if (prop == NULL || xcb_get_property_value_length(prop) == 0) {
                LOG("_NET_WM_NAME not specified, not changing\n");
                return 1;
        }
        Client *client = table_get(&by_child, window);
        if (client == NULL)
                return 1;

        /* Save the old pointer to make the update atomic */
        char *new_name;
        int new_len;
        asprintf(&new_name, "%.*s", xcb_get_property_value_length(prop), (char*)xcb_get_property_value(prop));
        /* Convert it to UCS-2 here for not having to convert it later every time we want to pass it to X */
        char *ucs2_name = convert_utf8_to_ucs2(new_name, &new_len);
        LOG("Name should change to \"%s\"\n", new_name);
        free(new_name);

        /* Check if they are the same and don’t update if so.
           Note the use of new_len * 2 to check all bytes as each glyph takes 2 bytes.
           Also note the use of memcmp() instead of strncmp() because the latter stops on nullbytes,
           but UCS-2 uses nullbytes to fill up glyphs which only use one byte. */
        if ((new_len == client->name_len) &&
            (client->name != NULL) &&
            (memcmp(client->name, ucs2_name, new_len * 2) == 0)) {
                LOG("Name did not change, not updating\n");
                free(ucs2_name);
                return 1;
        }

        char *old_name = client->name;
        client->name = ucs2_name;
        client->name_len = new_len;
        client->uses_net_wm_name = true;

        FREE(old_name);

        /* If the client is a dock window, we don’t need to render anything */
        if (client->dock)
                return 1;

        if (client->container != NULL && client->container->mode == MODE_STACK)
                render_container(conn, client->container);
        else decorate_window(conn, client, client->frame, client->titlegc, 0);
        xcb_flush(conn);

        return 1;
}

/*
 * We handle legacy window names (titles) which are in COMPOUND_TEXT encoding. However, we
 * just pass them along, so when containing non-ASCII characters, those will be rendering
 * incorrectly. In order to correctly render unicode window titles in i3, an application
 * has to set _NET_WM_NAME, which is in UTF-8 encoding.
 *
 * On every update, a message is put out to the user, so he may improve the situation and
 * update applications which display filenames in their title to correctly use
 * _NET_WM_NAME and therefore support unicode.
 *
 */
int handle_windowname_change_legacy(void *data, xcb_connection_t *conn, uint8_t state,
                                xcb_window_t window, xcb_atom_t atom, xcb_get_property_reply_t *prop) {
        LOG("window's name changed (legacy).\n");
        if (prop == NULL || xcb_get_property_value_length(prop) == 0) {
                LOG("prop == NULL\n");
                return 1;
        }
        Client *client = table_get(&by_child, window);
        if (client == NULL)
                return 1;

        if (client->uses_net_wm_name) {
                LOG("This client is capable of _NET_WM_NAME, ignoring legacy name\n");
                return 1;
        }

        /* Save the old pointer to make the update atomic */
        char *new_name;
        if (asprintf(&new_name, "%.*s", xcb_get_property_value_length(prop), (char*)xcb_get_property_value(prop)) == -1) {
                perror("Could not get old name");
                LOG("Could not get old name\n");
                return 1;
        }
        /* Convert it to UCS-2 here for not having to convert it later every time we want to pass it to X */
        LOG("Name should change to \"%s\"\n", new_name);

        /* Check if they are the same and don’t update if so. */
        if (client->name != NULL &&
            strlen(new_name) == strlen(client->name) &&
            strcmp(client->name, new_name) == 0) {
                LOG("Name did not change, not updating\n");
                free(new_name);
                return 1;
        }

        LOG("Using legacy window title. Note that in order to get Unicode window titles in i3,"
            "the application has to set _NET_WM_NAME which is in UTF-8 encoding.\n");

        char *old_name = client->name;
        client->name = new_name;
        client->name_len = -1;

        if (old_name != NULL)
                free(old_name);

        /* If the client is a dock window, we don’t need to render anything */
        if (client->dock)
                return 1;

        if (client->container != NULL && client->container->mode == MODE_STACK)
                render_container(conn, client->container);
        else decorate_window(conn, client, client->frame, client->titlegc, 0);
        xcb_flush(conn);

        return 1;
}

/*
 * Updates the client’s WM_CLASS property
 *
 */
int handle_windowclass_change(void *data, xcb_connection_t *conn, uint8_t state,
                             xcb_window_t window, xcb_atom_t atom, xcb_get_property_reply_t *prop) {
        LOG("window class changed\n");
        if (prop == NULL || xcb_get_property_value_length(prop) == 0) {
                LOG("prop == NULL\n");
                return 1;
        }
        Client *client = table_get(&by_child, window);
        if (client == NULL)
                return 1;
        char *new_class;
        if (asprintf(&new_class, "%.*s", xcb_get_property_value_length(prop), (char*)xcb_get_property_value(prop)) == -1) {
                perror("Could not get window class");
                LOG("Could not get window class\n");
                return 1;
        }

        LOG("changed to %s\n", new_class);
        char *old_class = client->window_class;
        client->window_class = new_class;
        FREE(old_class);

        if (!client->initialized) {
                LOG("Client is not yet initialized, not putting it to floating\n");
                return 1;
        }

        if (strcmp(new_class, "tools") == 0 || strcmp(new_class, "Dialog") == 0) {
                LOG("tool/dialog window, should we put it floating?\n");
                if (client->floating == FLOATING_AUTO_OFF)
                        toggle_floating_mode(conn, client, true);
        }

        return 1;
}

/*
 * Expose event means we should redraw our windows (= title bar)
 *
 */
int handle_expose_event(void *data, xcb_connection_t *conn, xcb_expose_event_t *event) {
        /* event->count is the number of minimum remaining expose events for this window, so we
           skip all events but the last one */
        if (event->count != 0)
                return 1;
        LOG("window = %08x\n", event->window);

        Client *client = table_get(&by_parent, event->window);
        if (client == NULL) {
                /* There was no client in the table, so this is probably an expose event for
                   one of our stack_windows. */
                struct Stack_Window *stack_win;
                SLIST_FOREACH(stack_win, &stack_wins, stack_windows)
                        if (stack_win->window == event->window) {
                                render_container(conn, stack_win->container);
                                return 1;
                        }

                /* …or one of the bars? */
                i3Screen *screen;
                TAILQ_FOREACH(screen, virtual_screens, screens)
                        if (screen->bar == event->window)
                                render_layout(conn);
                return 1;
        }

        LOG("got client %s\n", client->name);
        if (client->dock) {
                LOG("this is a dock\n");
                return 1;
        }

        if (client->container == NULL || client->container->mode != MODE_STACK)
                decorate_window(conn, client, client->frame, client->titlegc, 0);
        else {
                uint32_t background_color;
                /* Distinguish if the window is currently focused… */
                if (CUR_CELL->currently_focused == client)
                        background_color = config.client.focused.background;
                /* …or if it is the focused window in a not focused container */
                else background_color = config.client.focused_inactive.background;

                /* Set foreground color to current focused color, line width to 2 */
                uint32_t values[] = {background_color, 2};
                xcb_change_gc(conn, client->titlegc, XCB_GC_FOREGROUND | XCB_GC_LINE_WIDTH, values);

                /* Draw the border, the ±1 is for line width = 2 */
                xcb_point_t points[] = {{1, 0},                                           /* left upper edge */
                                        {1, client->rect.height-1},                       /* left bottom edge */
                                        {client->rect.width-1, client->rect.height-1},    /* right bottom edge */
                                        {client->rect.width-1, 0}};                       /* right upper edge */
                xcb_poly_line(conn, XCB_COORD_MODE_ORIGIN, client->frame, client->titlegc, 4, points);

                /* Draw a black background */
                xcb_change_gc_single(conn, client->titlegc, XCB_GC_FOREGROUND, get_colorpixel(conn, "#000000"));
                xcb_rectangle_t crect = {2, 0, client->rect.width - (2 + 2), client->rect.height - 2};
                xcb_poly_fill_rectangle(conn, client->frame, client->titlegc, 1, &crect);
        }
        xcb_flush(conn);
        return 1;
}

/*
 * Handle client messages (EWMH)
 *
 */
int handle_client_message(void *data, xcb_connection_t *conn, xcb_client_message_event_t *event) {
        LOG("client_message\n");

        if (event->type == atoms[_NET_WM_STATE]) {
                if (event->format != 32 || event->data.data32[1] != atoms[_NET_WM_STATE_FULLSCREEN])
                        return 0;

                LOG("fullscreen\n");

                Client *client = table_get(&by_child, event->window);
                if (client == NULL)
                        return 0;

                /* Check if the fullscreen state should be toggled */
                if ((client->fullscreen &&
                     (event->data.data32[0] == _NET_WM_STATE_REMOVE ||
                      event->data.data32[0] == _NET_WM_STATE_TOGGLE)) ||
                    (!client->fullscreen &&
                     (event->data.data32[0] == _NET_WM_STATE_ADD ||
                      event->data.data32[0] == _NET_WM_STATE_TOGGLE)))
                        client_toggle_fullscreen(conn, client);
        } else {
                LOG("unhandled clientmessage\n");
                return 0;
        }

        return 1;
}

int handle_window_type(void *data, xcb_connection_t *conn, uint8_t state, xcb_window_t window,
                        xcb_atom_t atom, xcb_get_property_reply_t *property) {
        /* TODO: Implement this one. To do this, implement a little test program which sleep(1)s
         before changing this property. */
        LOG("_NET_WM_WINDOW_TYPE changed, this is not yet implemented.\n");
        return 0;
}

/*
 * Handles the size hints set by a window, but currently only the part necessary for displaying
 * clients proportionally inside their frames (mplayer for example)
 *
 * See ICCCM 4.1.2.3 for more details
 *
 */
int handle_normal_hints(void *data, xcb_connection_t *conn, uint8_t state, xcb_window_t window,
                        xcb_atom_t name, xcb_get_property_reply_t *reply) {
        LOG("handle_normal_hints\n");
        Client *client = table_get(&by_child, window);
        if (client == NULL) {
                LOG("No such client\n");
                return 1;
        }
        xcb_size_hints_t size_hints;
        LOG("client is %08x / child %08x\n", client->frame, client->child);

        /* If the hints were already in this event, use them, if not, request them */
        if (reply != NULL)
                xcb_get_wm_size_hints_from_reply(&size_hints, reply);
        else
                xcb_get_wm_normal_hints_reply(conn, xcb_get_wm_normal_hints_unchecked(conn, client->child), &size_hints, NULL);

        if ((size_hints.flags & XCB_SIZE_HINT_P_MIN_SIZE)) {
                LOG("min size set\n");
                LOG("gots min_width = %d, min_height = %d\n", size_hints.min_width, size_hints.min_height);
        }

        /* If no aspect ratio was set or if it was invalid, we ignore the hints */
        if (!(size_hints.flags & XCB_SIZE_HINT_P_ASPECT) ||
            (size_hints.min_aspect_num <= 0) ||
            (size_hints.min_aspect_den <= 0)) {
                LOG("No aspect ratio set, ignoring\n");
                return 1;
        }

        LOG("window is %08x / %s\n", client->child, client->name);

        int base_width = 0, base_height = 0;

        /* base_width/height are the desired size of the window.
           We check if either the program-specified size or the program-specified
           min-size is available */
        if (size_hints.flags & XCB_SIZE_HINT_P_SIZE) {
                base_width = size_hints.base_width;
                base_height = size_hints.base_height;
        } else if (size_hints.flags & XCB_SIZE_HINT_P_MIN_SIZE) {
                base_width = size_hints.min_width;
                base_height = size_hints.min_height;
        }

        double width = client->rect.width - base_width;
        double height = client->rect.height - base_height;
        /* Convert numerator/denominator to a double */
        double min_aspect = (double)size_hints.min_aspect_num / size_hints.min_aspect_den;
        double max_aspect = (double)size_hints.max_aspect_num / size_hints.min_aspect_den;

        LOG("min_aspect = %f, max_aspect = %f\n", min_aspect, max_aspect);
        LOG("width = %f, height = %f\n", width, height);

        /* Sanity checks, this is user-input, in a way */
        if (max_aspect <= 0 || min_aspect <= 0 || height == 0 || (width / height) <= 0)
                return 1;

        /* Check if we need to set proportional_* variables using the correct ratio */
        if ((width / height) < min_aspect) {
                client->proportional_width = width;
                client->proportional_height = width / min_aspect;
        } else if ((width / height) > max_aspect) {
                client->proportional_width = width;
                client->proportional_height = width / max_aspect;
        } else return 1;

        client->force_reconfigure = true;

        if (client->container != NULL) {
                render_container(conn, client->container);
                xcb_flush(conn);
        }

        return 1;
}

/*
 * Handles the transient for hints set by a window, signalizing that this window is a popup window
 * for some other window.
 *
 * See ICCCM 4.1.2.6 for more details
 *
 */
int handle_transient_for(void *data, xcb_connection_t *conn, uint8_t state, xcb_window_t window,
                         xcb_atom_t name, xcb_get_property_reply_t *reply) {
        LOG("Transient hint!\n");
        Client *client = table_get(&by_child, window);
        if (client == NULL) {
                LOG("No such client\n");
                return 1;
        }

        xcb_window_t transient_for;

        if (reply != NULL) {
                if (!xcb_get_wm_transient_for_from_reply(&transient_for, reply)) {
                        LOG("Not transient for any window\n");
                        return 1;
                }
        } else {
                if (!xcb_get_wm_transient_for_reply(conn, xcb_get_wm_transient_for_unchecked(conn, window),
                                                    &transient_for, NULL)) {
                        LOG("Not transient for any window\n");
                        return 1;
                }
        }

        if (client->floating == FLOATING_AUTO_OFF) {
                LOG("This is a popup window, putting into floating\n");
                toggle_floating_mode(conn, client, true);
        }

        return 1;
}<|MERGE_RESOLUTION|>--- conflicted
+++ resolved
@@ -32,12 +32,9 @@
 #include "config.h"
 #include "queue.h"
 #include "resize.h"
-<<<<<<< HEAD
-=======
 #include "client.h"
 #include "manage.h"
 #include "floating.h"
->>>>>>> aaccc0e6
 
 /* After mapping/unmapping windows, a notify event is generated. However, we don’t want it,
    since it’d trigger an infinite loop of switching between the different windows when
@@ -342,11 +339,7 @@
         Container *con = client->container;
         int first, second;
 
-<<<<<<< HEAD
-        if (con == NULL) {
-=======
         if (client->dock) {
->>>>>>> aaccc0e6
                 LOG("dock. done.\n");
                 xcb_allow_events(conn, XCB_ALLOW_REPLAY_POINTER, event->time);
                 xcb_flush(conn);
