/*
 * vim:ts=4:sw=4:expandtab
 *
 * i3 - an improved dynamic tiling window manager
 *
 * © 2009-2010 Michael Stapelberg and contributors
 *
 * See file LICENSE for license information.
 *
 * xcb.c: Helper functions for easier usage of XCB
 *
 */

#include "all.h"

TAILQ_HEAD(cached_fonts_head, Font) cached_fonts = TAILQ_HEAD_INITIALIZER(cached_fonts);
unsigned int xcb_numlock_mask;

/*
 * Loads a font for usage, also getting its height. If fallback is true,
 * i3 loads 'fixed' or '-misc-*' if the font cannot be found instead of
 * exiting.
 *
 */
i3Font load_font(const char *pattern, bool fallback) {
    i3Font new;
    xcb_void_cookie_t font_cookie;
    xcb_list_fonts_with_info_cookie_t info_cookie;

    /* Send all our requests first */
    new.id = xcb_generate_id(conn);
    font_cookie = xcb_open_font_checked(conn, new.id, strlen(pattern), pattern);
    info_cookie = xcb_list_fonts_with_info(conn, 1, strlen(pattern), pattern);

    /* Check for errors. If errors, fall back to default font. */
    xcb_generic_error_t *error = xcb_request_check(conn, font_cookie);

    /* If we fail to open font, fall back to 'fixed'. If opening 'fixed' fails fall back to '-misc-*' */
    if (error != NULL) {
        ELOG("Could not open font %s (X error %d). Reverting to backup font.\n", pattern, error->error_code);
        pattern = "fixed";
        font_cookie = xcb_open_font_checked(conn, new.id, strlen(pattern), pattern);
        info_cookie = xcb_list_fonts_with_info(conn, 1, strlen(pattern), pattern);

        /* Check if we managed to open 'fixed' */
        xcb_generic_error_t *error = xcb_request_check(conn, font_cookie);

        /* Fall back to '-misc-*' if opening 'fixed' fails. */
        if (error != NULL) {
            ELOG("Could not open fallback font '%s', trying with '-misc-*'\n",pattern);
            pattern = "-misc-*";
            font_cookie = xcb_open_font_checked(conn, new.id, strlen(pattern), pattern);
            info_cookie = xcb_list_fonts_with_info(conn, 1, strlen(pattern), pattern);

            check_error(conn, font_cookie, "Could open neither requested font nor fallback (fixed or -misc-*");
        }
    }

    /* Get information (height/name) for this font */
    xcb_list_fonts_with_info_reply_t *reply = xcb_list_fonts_with_info_reply(conn, info_cookie, NULL);
    exit_if_null(reply, "Could not load font \"%s\"\n", pattern);

    new.height = reply->font_ascent + reply->font_descent;

    free(reply);

    return new;
}

/*
 * Returns the colorpixel to use for the given hex color (think of HTML).
 *
 * The hex_color has to start with #, for example #FF00FF.
 *
 * NOTE that get_colorpixel() does _NOT_ check the given color code for validity.
 * This has to be done by the caller.
 *
 */
uint32_t get_colorpixel(char *hex) {
    char strgroups[3][3] = {{hex[1], hex[2], '\0'},
                            {hex[3], hex[4], '\0'},
                            {hex[5], hex[6], '\0'}};
    uint32_t rgb16[3] = {(strtol(strgroups[0], NULL, 16)),
                         (strtol(strgroups[1], NULL, 16)),
                         (strtol(strgroups[2], NULL, 16))};

    return (rgb16[0] << 16) + (rgb16[1] << 8) + rgb16[2];
}

/*
 * Convenience wrapper around xcb_create_window which takes care of depth, generating an ID and checking
 * for errors.
 *
 */
<<<<<<< HEAD
xcb_window_t create_window(xcb_connection_t *conn, Rect dims, uint16_t window_class, int cursor,
                           bool map, uint32_t mask, uint32_t *values) {
        xcb_window_t result = xcb_generate_id(conn);
=======
xcb_window_t create_window(xcb_connection_t *conn, Rect dims, uint16_t window_class,
        enum xcursor_cursor_t cursor, bool map, uint32_t mask, uint32_t *values) {
    xcb_window_t result = xcb_generate_id(conn);

    /* If the window class is XCB_WINDOW_CLASS_INPUT_ONLY, depth has to be 0 */
    uint16_t depth = (window_class == XCB_WINDOW_CLASS_INPUT_ONLY ? 0 : XCB_COPY_FROM_PARENT);

    xcb_create_window(conn,
            depth,
            result, /* the window id */
            root, /* parent == root */
            dims.x, dims.y, dims.width, dims.height, /* dimensions */
            0, /* border = 0, we draw our own */
            window_class,
            XCB_WINDOW_CLASS_COPY_FROM_PARENT, /* copy visual from parent */
            mask,
            values);

    /* Set the cursor */
    if (xcursor_supported) {
        mask = XCB_CW_CURSOR;
        values[0] = xcursor_get_cursor(cursor);
        xcb_change_window_attributes(conn, result, mask, values);
    } else {
>>>>>>> 2728c024
        xcb_cursor_t cursor_id = xcb_generate_id(conn);
        i3Font cursor_font = load_font("cursor", false);
        int xcb_cursor = xcursor_get_xcb_cursor(cursor);
        xcb_create_glyph_cursor(conn, cursor_id, cursor_font.id, cursor_font.id,
                xcb_cursor, xcb_cursor + 1, 0, 0, 0, 65535, 65535, 65535);
        xcb_change_window_attributes(conn, result, XCB_CW_CURSOR, &cursor_id);
        xcb_free_cursor(conn, cursor_id);
    }

    /* Map the window (= make it visible) */
    if (map)
        xcb_map_window(conn, result);

    return result;
}

/*
 * Changes a single value in the graphic context (so one doesn’t have to define an array of values)
 *
 */
void xcb_change_gc_single(xcb_connection_t *conn, xcb_gcontext_t gc, uint32_t mask, uint32_t value) {
    xcb_change_gc(conn, gc, mask, &value);
}

/*
 * Draws a line from x,y to to_x,to_y using the given color
 *
 */
void xcb_draw_line(xcb_connection_t *conn, xcb_drawable_t drawable, xcb_gcontext_t gc,
                   uint32_t colorpixel, uint32_t x, uint32_t y, uint32_t to_x, uint32_t to_y) {
    xcb_change_gc_single(conn, gc, XCB_GC_FOREGROUND, colorpixel);
    xcb_point_t points[] = {{x, y}, {to_x, to_y}};
    xcb_poly_line(conn, XCB_COORD_MODE_ORIGIN, drawable, gc, 2, points);
}

/*
 * Draws a rectangle from x,y with width,height using the given color
 *
 */
void xcb_draw_rect(xcb_connection_t *conn, xcb_drawable_t drawable, xcb_gcontext_t gc,
                   uint32_t colorpixel, uint32_t x, uint32_t y, uint32_t width, uint32_t height) {
    xcb_change_gc_single(conn, gc, XCB_GC_FOREGROUND, colorpixel);
    xcb_rectangle_t rect = {x, y, width, height};
    xcb_poly_fill_rectangle(conn, drawable, gc, 1, &rect);
}

/*
 * Generates a configure_notify event and sends it to the given window
 * Applications need this to think they’ve configured themselves correctly.
 * The truth is, however, that we will manage them.
 *
 */
void fake_configure_notify(xcb_connection_t *conn, Rect r, xcb_window_t window) {
    /* Every X11 event is 32 bytes long. Therefore, XCB will copy 32 bytes.
     * In order to properly initialize these bytes, we allocate 32 bytes even
     * though we only need less for an xcb_configure_notify_event_t */
    void *event = scalloc(32);
    xcb_configure_notify_event_t *generated_event = event;

    generated_event->event = window;
    generated_event->window = window;
    generated_event->response_type = XCB_CONFIGURE_NOTIFY;

    generated_event->x = r.x;
    generated_event->y = r.y;
    generated_event->width = r.width;
    generated_event->height = r.height;

    generated_event->border_width = 0;
    generated_event->above_sibling = XCB_NONE;
    generated_event->override_redirect = false;

    xcb_send_event(conn, false, window, XCB_EVENT_MASK_STRUCTURE_NOTIFY, (char*)generated_event);
    xcb_flush(conn);

    free(event);
}

/*
 * Generates a configure_notify_event with absolute coordinates (relative to the X root
 * window, not to the client’s frame) for the given client.
 *
 */
void fake_absolute_configure_notify(Con *con) {
    Rect absolute;
    if (con->window == NULL)
        return;

    absolute.x = con->rect.x + con->window_rect.x;
    absolute.y = con->rect.y + con->window_rect.y;
    absolute.width = con->window_rect.width;
    absolute.height = con->window_rect.height;

    DLOG("fake rect = (%d, %d, %d, %d)\n", absolute.x, absolute.y, absolute.width, absolute.height);

    fake_configure_notify(conn, absolute, con->window->id);
}

/*
 * Sends the WM_TAKE_FOCUS ClientMessage to the given window
 *
 */
void send_take_focus(xcb_window_t window) {
    /* Every X11 event is 32 bytes long. Therefore, XCB will copy 32 bytes.
     * In order to properly initialize these bytes, we allocate 32 bytes even
     * though we only need less for an xcb_configure_notify_event_t */
    void *event = scalloc(32);
    xcb_client_message_event_t *ev = event;

    ev->response_type = XCB_CLIENT_MESSAGE;
    ev->window = window;
    ev->type = A_WM_PROTOCOLS;
    ev->format = 32;
    ev->data.data32[0] = A_WM_TAKE_FOCUS;
    ev->data.data32[1] = XCB_CURRENT_TIME;

    DLOG("Sending WM_TAKE_FOCUS to the client\n");
    xcb_send_event(conn, false, window, XCB_EVENT_MASK_NO_EVENT, (char*)ev);
    free(event);
}

/*
 * Finds out which modifier mask is the one for numlock, as the user may change this.
 *
 */
void xcb_get_numlock_mask(xcb_connection_t *conn) {
    xcb_key_symbols_t *keysyms;
    xcb_get_modifier_mapping_cookie_t cookie;
    xcb_get_modifier_mapping_reply_t *reply;
    xcb_keycode_t *modmap;
    int mask, i;
    const int masks[8] = { XCB_MOD_MASK_SHIFT,
                           XCB_MOD_MASK_LOCK,
                           XCB_MOD_MASK_CONTROL,
                           XCB_MOD_MASK_1,
                           XCB_MOD_MASK_2,
                           XCB_MOD_MASK_3,
                           XCB_MOD_MASK_4,
                           XCB_MOD_MASK_5 };

    /* Request the modifier map */
    cookie = xcb_get_modifier_mapping(conn);

    /* Get the keysymbols */
    keysyms = xcb_key_symbols_alloc(conn);

    if ((reply = xcb_get_modifier_mapping_reply(conn, cookie, NULL)) == NULL) {
        xcb_key_symbols_free(keysyms);
        return;
    }

    modmap = xcb_get_modifier_mapping_keycodes(reply);

    /* Get the keycode for numlock */
#ifdef OLD_XCB_KEYSYMS_API
    xcb_keycode_t numlock = xcb_key_symbols_get_keycode(keysyms, XCB_NUM_LOCK);
#else
    /* For now, we only use the first keysymbol. */
    xcb_keycode_t *numlock_syms = xcb_key_symbols_get_keycode(keysyms, XCB_NUM_LOCK);
    if (numlock_syms == NULL)
        return;
    xcb_keycode_t numlock = *numlock_syms;
    free(numlock_syms);
#endif

    /* Check all modifiers (Mod1-Mod5, Shift, Control, Lock) */
    for (mask = 0; mask < 8; mask++)
        for (i = 0; i < reply->keycodes_per_modifier; i++)
            if (modmap[(mask * reply->keycodes_per_modifier) + i] == numlock)
                xcb_numlock_mask = masks[mask];

    xcb_key_symbols_free(keysyms);
    free(reply);
}

/*
 * Raises the given window (typically client->frame) above all other windows
 *
 */
void xcb_raise_window(xcb_connection_t *conn, xcb_window_t window) {
    uint32_t values[] = { XCB_STACK_MODE_ABOVE };
    xcb_configure_window(conn, window, XCB_CONFIG_WINDOW_STACK_MODE, values);
}

/*
 * Query the width of the given text (16-bit characters, UCS) with given real
 * length (amount of glyphs) using the given font.
 *
 */
int predict_text_width(char *text, int length) {
    xcb_query_text_extents_cookie_t cookie;
    xcb_query_text_extents_reply_t *reply;
    xcb_generic_error_t *error;
    int width;

    cookie = xcb_query_text_extents(conn, config.font.id, length, (xcb_char2b_t*)text);
    if ((reply = xcb_query_text_extents_reply(conn, cookie, &error)) == NULL) {
        ELOG("Could not get text extents (X error code %d)\n",
             error->error_code);
        /* We return the rather safe guess of 7 pixels, because a
         * rendering error is better than a crash. Plus, the user will
         * see the error in his log. */
        return 7;
    }

    width = reply->overall_width;
    free(reply);
    return width;
}

/*
 * Configures the given window to have the size/position specified by given rect
 *
 */
void xcb_set_window_rect(xcb_connection_t *conn, xcb_window_t window, Rect r) {
    xcb_void_cookie_t cookie;
    cookie = xcb_configure_window(conn, window,
                         XCB_CONFIG_WINDOW_X |
                         XCB_CONFIG_WINDOW_Y |
                         XCB_CONFIG_WINDOW_WIDTH |
                         XCB_CONFIG_WINDOW_HEIGHT,
                         &(r.x));
    /* ignore events which are generated because we configured a window */
    add_ignore_event(cookie.sequence, -1);
}

/*
 * Returns true if the given reply contains the given atom.
 *
 */
bool xcb_reply_contains_atom(xcb_get_property_reply_t *prop, xcb_atom_t atom) {
    if (prop == NULL || xcb_get_property_value_length(prop) == 0)
        return false;

    xcb_atom_t *atoms;
    if ((atoms = xcb_get_property_value(prop)) == NULL)
        return false;

    for (int i = 0; i < xcb_get_property_value_length(prop) / (prop->format / 8); i++)
        if (atoms[i] == atom)
            return true;

    return false;

}<|MERGE_RESOLUTION|>--- conflicted
+++ resolved
@@ -92,11 +92,6 @@
  * for errors.
  *
  */
-<<<<<<< HEAD
-xcb_window_t create_window(xcb_connection_t *conn, Rect dims, uint16_t window_class, int cursor,
-                           bool map, uint32_t mask, uint32_t *values) {
-        xcb_window_t result = xcb_generate_id(conn);
-=======
 xcb_window_t create_window(xcb_connection_t *conn, Rect dims, uint16_t window_class,
         enum xcursor_cursor_t cursor, bool map, uint32_t mask, uint32_t *values) {
     xcb_window_t result = xcb_generate_id(conn);
@@ -121,7 +116,6 @@
         values[0] = xcursor_get_cursor(cursor);
         xcb_change_window_attributes(conn, result, mask, values);
     } else {
->>>>>>> 2728c024
         xcb_cursor_t cursor_id = xcb_generate_id(conn);
         i3Font cursor_font = load_font("cursor", false);
         int xcb_cursor = xcursor_get_xcb_cursor(cursor);
