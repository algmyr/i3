--- conflicted
+++ resolved
@@ -187,87 +187,6 @@
             search_at = output->con;
         }
 
-<<<<<<< HEAD
-        /* Put our data structure (Client) into the table */
-        table_put(&by_parent, new->frame, new);
-        table_put(&by_child, child, new);
-
-        /* We need to grab the mouse buttons for click to focus */
-        xcb_grab_button(conn, false, child, XCB_EVENT_MASK_BUTTON_PRESS,
-                        XCB_GRAB_MODE_SYNC, XCB_GRAB_MODE_ASYNC, root, XCB_NONE,
-                        1 /* left mouse button */,
-                        XCB_BUTTON_MASK_ANY /* don’t filter for any modifiers */);
-
-        xcb_grab_button(conn, false, child, XCB_EVENT_MASK_BUTTON_PRESS,
-                        XCB_GRAB_MODE_SYNC, XCB_GRAB_MODE_ASYNC, root, XCB_NONE,
-                        3 /* right mouse button */,
-                        XCB_BUTTON_MASK_ANY /* don’t filter for any modifiers */);
-
-        /* Get _NET_WM_WINDOW_TYPE (to see if it’s a dock) */
-        xcb_atom_t *atom;
-        xcb_get_property_reply_t *preply = xcb_get_property_reply(conn, wm_type_cookie, NULL);
-        if (preply != NULL && preply->value_len > 0 && (atom = xcb_get_property_value(preply))) {
-                for (int i = 0; i < xcb_get_property_value_length(preply); i++)
-                        if (atom[i] == atoms[_NET_WM_WINDOW_TYPE_DOCK]) {
-                                DLOG("Window is a dock.\n");
-                                Output *t_out = get_output_containing(x, y);
-                                if (t_out == NULL)
-                                        t_out = c_ws->output;
-                                if (t_out != c_ws->output) {
-                                        DLOG("Dock client requested to be on output %s by geometry (%d, %d)\n",
-                                                        t_out->name, x, y);
-                                        new->workspace = t_out->current_workspace;
-                                }
-                                new->dock = true;
-                                new->borderless = true;
-                                new->titlebar_position = TITLEBAR_OFF;
-                                new->force_reconfigure = true;
-                                new->container = NULL;
-                                SLIST_INSERT_HEAD(&(t_out->dock_clients), new, dock_clients);
-                                /* If it’s a dock we can’t make it float, so we break */
-                                new->floating = FLOATING_AUTO_OFF;
-                                break;
-                        } else if (atom[i] == atoms[_NET_WM_WINDOW_TYPE_DIALOG] ||
-                                   atom[i] == atoms[_NET_WM_WINDOW_TYPE_UTILITY] ||
-                                   atom[i] == atoms[_NET_WM_WINDOW_TYPE_TOOLBAR] ||
-                                   atom[i] == atoms[_NET_WM_WINDOW_TYPE_SPLASH]) {
-                                /* Set the dialog window to automatically floating, will be used below */
-                                new->floating = FLOATING_AUTO_ON;
-                                DLOG("dialog/utility/toolbar/splash window, automatically floating\n");
-                        }
-        }
-
-        /* All clients which have a leader should be floating */
-        if (!new->dock && !client_is_floating(new) && new->leader != 0) {
-                DLOG("Client has WM_CLIENT_LEADER hint set, setting floating\n");
-                new->floating = FLOATING_AUTO_ON;
-        }
-
-        if (new->workspace->auto_float) {
-                new->floating = FLOATING_AUTO_ON;
-                DLOG("workspace is in autofloat mode, setting floating\n");
-        }
-
-        if (new->dock) {
-                /* Get _NET_WM_STRUT_PARTIAL to determine the client’s requested height */
-                uint32_t *strut;
-                preply = xcb_get_property_reply(conn, strut_cookie, NULL);
-                if (preply != NULL && preply->value_len > 0 && (strut = xcb_get_property_value(preply))) {
-                        /* We only use a subset of the provided values, namely the reserved space at the top/bottom
-                           of the screen. This is because the only possibility for bars is at to be at the top/bottom
-                           with maximum horizontal size.
-                           TODO: bars at the top */
-                        new->desired_height = strut[3];
-                        if (new->desired_height == 0) {
-                                DLOG("Client wanted to be 0 pixels high, using the window's height (%d)\n", original_height);
-                                new->desired_height = original_height;
-                        }
-                        DLOG("the client wants to be %d pixels high\n", new->desired_height);
-                } else {
-                        DLOG("The client didn't specify space to reserve at the screen edge, using its height (%d)\n", original_height);
-                        new->desired_height = original_height;
-                }
-=======
         /* find out the desired position of this dock window */
         if (cwindow->reserved.top > 0 && cwindow->reserved.bottom == 0) {
             DLOG("Top dock client\n");
@@ -275,7 +194,6 @@
         } else if (cwindow->reserved.top == 0 && cwindow->reserved.bottom > 0) {
             DLOG("Bottom dock client\n");
             cwindow->dock = W_DOCK_BOTTOM;
->>>>>>> c5810970
         } else {
             DLOG("Ignoring invalid reserved edges (_NET_WM_STRUT_PARTIAL), using position as fallback:\n");
             if (geom->y < (search_at->rect.height / 2)) {
