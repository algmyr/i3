<<<<<<< HEAD
i3-wm (4.17.1-1) unstable; urgency=medium
=======
i3-wm (4.17-1) unstable; urgency=medium

  * New upstream release.

 -- Michael Stapelberg <stapelberg@debian.org>  Sat, 03 Aug 2019 15:14:28 +0200

i3-wm (4.16.1-1) unstable; urgency=medium
>>>>>>> 225ebb0d

  * New upstream release.

<<<<<<< HEAD
 -- Michael Stapelberg <stapelberg@debian.org>  Sat, 03 Aug 2019 15:14:28 +0200

i3-wm (4.17-1) unstable; urgency=medium

  * New upstream release.

 -- Michael Stapelberg <stapelberg@debian.org>  Sat, 03 Aug 2019 15:14:28 +0200

i3-wm (4.16.1-1) unstable; urgency=medium

  * New upstream release.

=======
>>>>>>> 225ebb0d
 -- Michael Stapelberg <stapelberg@debian.org>  Sun, 27 Jan 2019 16:45:11 +0100

i3-wm (4.16-1) unstable; urgency=medium

  * New upstream release.

 -- Michael Stapelberg <stapelberg@debian.org>  Sun, 04 Nov 2018 14:47:25 +0100

i3-wm (4.15-1) unstable; urgency=medium

  * New upstream release.

 -- Michael Stapelberg <stapelberg@debian.org>  Sat, 10 Mar 2018 17:27:26 +0100

i3-wm (4.14.1-1) unstable; urgency=medium

  * New upstream release.

 -- Michael Stapelberg <stapelberg@debian.org>  Sun, 24 Sep 2017 19:21:15 +0200

i3-wm (4.14-1) unstable; urgency=medium

  * New upstream release.

 -- Michael Stapelberg <stapelberg@debian.org>  Mon, 04 Sep 2017 07:53:16 +0200

i3-wm (4.13-1) unstable; urgency=medium

  * New upstream release.

 -- Michael Stapelberg <stapelberg@debian.org>  Tue, 08 Nov 2016 19:02:16 +0100

i3-wm (4.12-2) unstable; urgency=medium

  * Override lintian warning desktop-entry-contains-unknown-key for
    DesktopNames, gdm needs that key.
  * Remove i3-wm.menu to conform to the tech-ctte decision on #741573.

 -- Michael Stapelberg <stapelberg@debian.org>  Fri, 01 Apr 2016 15:51:23 +0200

i3-wm (4.12-1) unstable; urgency=medium

  * New upstream release.
  * Move to debhelper 9
  * Bump Standards-Version to 3.9.7 (no changes necessary)
  * debian/watch: verify signature, use https
  * Enable full hardening

 -- Michael Stapelberg <stapelberg@debian.org>  Sun, 06 Mar 2016 14:20:38 +0100

i3-wm (4.11-1) unstable; urgency=medium

  * New upstream release.

 -- Michael Stapelberg <stapelberg@debian.org>  Wed, 30 Sep 2015 08:50:13 +0200

i3-wm (4.10.4-1) unstable; urgency=medium

  * New upstream release.

 -- Michael Stapelberg <stapelberg@debian.org>  Tue, 08 Sep 2015 09:15:45 +0200

i3-wm (4.10.3-1) unstable; urgency=medium

  * New upstream release.

 -- Michael Stapelberg <stapelberg@debian.org>  Thu, 30 Jul 2015 21:51:27 +0200

i3-wm (4.10.2-2) unstable; urgency=medium

  * New upstream release.
  * experimental to unstable because i3-wm 4.10.2-1 was only in experimental
    due to the freeze.

 -- Michael Stapelberg <stapelberg@debian.org>  Fri, 01 May 2015 20:21:18 +0200

i3-wm (4.10.2-1) experimental; urgency=medium

  * New upstream release.

 -- Michael Stapelberg <stapelberg@debian.org>  Thu, 16 Apr 2015 09:02:53 +0200

i3-wm (4.10.1-1) experimental; urgency=medium

  * New upstream release.

 -- Michael Stapelberg <stapelberg@debian.org>  Sun, 29 Mar 2015 18:54:07 +0200

i3-wm (4.10-1) experimental; urgency=medium

  * New upstream release.

 -- Michael Stapelberg <stapelberg@debian.org>  Sun, 29 Mar 2015 17:46:09 +0200

i3-wm (4.9.1-1) experimental; urgency=medium

  * New upstream release.

 -- Michael Stapelberg <stapelberg@debian.org>  Sat, 07 Mar 2015 20:01:46 +0100

i3-wm (4.9-1) experimental; urgency=medium

  * New upstream release.

 -- Michael Stapelberg <stapelberg@debian.org>  Sat, 28 Feb 2015 14:53:34 +0100

i3-wm (4.8-2) unstable; urgency=medium

  * Backport two bugfixes:
    - backport-dpi-fix.patch (Closes: #778460)
    - backport-i3bar-tray-fix.patch (Closes: #778461)

 -- Michael Stapelberg <stapelberg@debian.org>  Sun, 15 Feb 2015 13:24:42 +0100

i3-wm (4.8-1) unstable; urgency=medium

  * New upstream release.
  * Bump standards-version to 3.9.5 (no changes necessary)

 -- Michael Stapelberg <stapelberg@debian.org>  Sun, 15 Jun 2014 19:15:29 +0200

i3-wm (4.7.2-1) unstable; urgency=low

  * New upstream release. (Closes: #736396)

 -- Michael Stapelberg <stapelberg@debian.org>  Thu, 23 Jan 2014 23:03:03 +0100

i3-wm (4.7.1-1) unstable; urgency=low

  * New upstream release.

 -- Michael Stapelberg <stapelberg@debian.org>  Tue, 21 Jan 2014 19:29:34 +0100

i3-wm (4.7-1) unstable; urgency=low

  * New upstream release.

 -- Michael Stapelberg <stapelberg@debian.org>  Sun, 22 Dec 2013 21:19:02 +0100

i3-wm (4.6-1) unstable; urgency=low

  * New upstream release.

 -- Michael Stapelberg <stapelberg@debian.org>  Wed, 07 Aug 2013 20:53:26 +0200

i3-wm (4.5.1-2) unstable; urgency=low

  * experimental to unstable because i3-wm 4.5.1 was only in experimental due
    to the freeze.
  * bump standards-version to 3.9.4 (no changes necessary)

 -- Michael Stapelberg <stapelberg@debian.org>  Tue, 14 May 2013 20:48:16 +0200

i3-wm (4.5.1-1) experimental; urgency=low

  * New upstream release

 -- Michael Stapelberg <stapelberg@debian.org>  Mon, 18 Mar 2013 22:50:12 +0100

i3-wm (4.5-1) experimental; urgency=low

  * New upstream release

 -- Michael Stapelberg <stapelberg@debian.org>  Tue, 12 Mar 2013 13:51:04 +0100

i3-wm (4.4-1) experimental; urgency=low

  * New upstream release

 -- Michael Stapelberg <stapelberg@debian.org>  Tue, 11 Dec 2012 22:52:56 +0100

i3-wm (4.3-1) experimental; urgency=low

  * New upstream release

 -- Michael Stapelberg <stapelberg@debian.org>  Wed, 19 Sep 2012 18:13:40 +0200

i3-wm (4.2-1) unstable; urgency=low

  * New upstream release

 -- Michael Stapelberg <stapelberg@debian.org>  Wed, 25 Apr 2012 23:19:44 +0200

i3-wm (4.1.2-3) unstable; urgency=low

  * Disable generation of docs/refcard.pdf (Closes: #666363)
  * Add debian/i3-wm.menu (Closes: #664697)
  * Bump standards-version to 3.9.3 (no changes needed)
  * Fix 'section' field of the i3-wm source package to 'x11'
  * Email change: Michael Stapelberg -> stapelberg@debian.org

 -- Michael Stapelberg <stapelberg@debian.org>  Thu, 12 Apr 2012 16:09:58 +0200

i3-wm (4.1.2-2) unstable; urgency=low

  * Rebuild against libyajl and libxcb from unstable

 -- Michael Stapelberg <michael@stapelberg.de>  Fri, 27 Jan 2012 19:50:29 +0000

i3-wm (4.1.2-1) unstable; urgency=low

  * Bugfix: Don’t lose focus on fullscreen windows when another window gets
    moved to that workspace
  * Bugfix: Open new windows in the correct place when assignments match
  * Bugfix: Fix assignments of floating windows to (yet) unused workspaces
  * Bugfix: Either use SetInputFocus *or* send WM_TAKE_FOCUS, not both
  * Bugfix: Respect WM_HINTS.input for WM_TAKE_FOCUS clients
  * Bugfix: Setup the _NET_SUPPORTING_WM_CHECK atom in a standards-compliant
    way
  * Bugfix: Only ignore EnterNotify events after UnmapNotifies from managed
    windows
  * Bugfix: Force a new sequence number after UnmapNotify
  * Bugfix: Position floating windows exactly where their geometry specified
  * Bugfix: Fix coordinates when the rect of an output changes

 -- Michael Stapelberg <michael@stapelberg.de>  Fri, 27 Jan 2012 19:04:28 +0000

i3-wm (4.1.1-1) unstable; urgency=low

  * Re-add build-arch/build-indep targets to debian/rules (Closes: #648613)
  * Create a secure temp path instead of a predictable one
  * ipc: set CLOEXEC on client file descriptors
  * Fix prototype in include/xcursor.h
  * Bugfix: Skip dock clients when handling FocusIn events
  * Bugfix: Fix fullscreen with floating windows
  * Bugfix: Fix startup when RandR is not present
  * Bugfix: Retain window position and size when changing floating border
  * Bugfix: Disallow focusing dock clients via criteria
  * Bugfix: Don’t create a workspace named 'back_and_forth' on startup
  * Bugfix: Fix wrong focus in complex tabbed/stacked layouts
  * Bugfix: Fix resizing for (e.g.) v-split containers in h-split containers
  * Bugfix: Fix 'resize' command in nested containers
  * Bugfix: Don’t set the _NET_WM_WORKAREA hint at all
  * Bugfix: Skip leading whitespace in variable assignments
  * Bugfix: Make resizing of tiling windows with floating_modifier use absolute
    coordinates
  * Bugfix: Make resizing work when pressing floating_modifier + right mouse
    button on window decorations
  * Bugfix: Fix setting the same mark repeatedly on different windows
  * Bugfix: Disallow focusing other windows when in fullscreen mode
  * Bugfix: Ignore ConfigureRequests with out-of-bound coordinates
  * Bugfix: Correctly check boundaries and reassign floating windows when
    moving
  * Bugfix: Don’t close workspace when there are still floating windows on it

 -- Michael Stapelberg <michael@stapelberg.de>  Sat, 24 Dec 2011 16:23:55 +0100

i3-wm (4.1-1) unstable; urgency=low

  * Switch to dpkg-source 3.0 (quilt) and compat level 7
  * Implement system tray support in i3bar (for NetworkManager, Skype, …)
  * i3bar is now configurable in the i3 configfile
  * Implement support for PCRE regular expressions in criteria
  * Implement a new assign syntax which uses criteria
  * Sort named workspaces whose name starts with a number accordingly
  * Warn on duplicate bindings for the same key
  * Restrict 'resize' command to left/right for horizontal containers, up/down
    for vertical containers
  * Implement support for startup notifications (cursor will change to 'watch',
    started applications show up on the workspace they have been launched on)
  * Implement the GET_MARKS IPC request to get all marks
  * Implement the new_float config option (border style for floating windows)
  * Implement passing IPC sockets to i3 (systemd-style socket activation)
  * Implement the 'move output' command to move containers to a specific output
  * Implement focus switching for floating windows
  * Implement the window_role criterion (for matching multi-window apps)
  * Implement a force_xinerama configuration directive
  * Implement the --get-socketpath, useful for scripts using the IPC interface
  * Implement the 'move workspace next' and 'move workspace prev' commands
  * Implement the 'workspace back_and_forth' command and related configuration
    option
  * Implement the move command for floating windows
  * i3 will now handle arbitrary text arguments by sending them as an IPC
    command, like i3-msg: 'i3 reload' or 'i3 move workspace 3'
  * Introduce the i3-sensible-{pager,editor,terminal} scripts to execute
    $PAGER, $EDITOR or an available terminal emulator
  * i3-input: implement -F (format) option
  * Bugfix: Preserve marks when restarting
  * Bugfix: Correctly free old assignments when reloading
  * Bugfix: Fix flickering when moving floating windows between monitors
  * Bugfix: Correctly handle ConfigureRequests for floating windows in a
    multi-monitor environment.
  * Bugfix: Fix size of floating windows with X11 borders
  * Bugfix: Always adjust floating window position when moving to another
    output
  * Bugfix: Avoid out-of-bounds coordinates when moving floating windows
  * Bugfix: Don’t steal focus when a window gets destroyed
  * Bugfix: Correctly split key/value when parsing variables
  * Bugfix: Correctly revert focus to other floating windows when closing a
    floating window
  * Bugfix: Don’t leak the error logfile file descriptor
  * Bugfix: Don’t steal focus when a window opens on an invisible workspace due
    to assignments
  * Bugfix: Fix handling of Mode_switch in i3-input
  * Bugfix: Close invisible workspaces when they become empty
  * Bugfix: Don’t invoke interactive resizing when clicking on the decoration
    of a split container with more than one child (switch focus instead)
  * Bugfix: Make named workspace assignments work again
  * Bugfix: RandR: Correctly keep focus on the focused workspace when an output
    disappears
  * Bugfix: Insert container at the correct position on workspace level when
    workspace_layout == default

 -- Michael Stapelberg <michael@stapelberg.de>  Fri, 11 Nov 2011 21:28:15 +0000

i3-wm (4.0.2-1) unstable; urgency=low

  * i3-config-wizard: handle mouse button clicks on <win> and <alt> texts
  * i3-config-wizard: check the modifier mapping to decide whether to use Mod1
    or Mod4
  * migrate-config: use \s, be a bit more whitespace tolerant
  * userguide: s/mod+h/mod+s for stacking
  * userguide: provide the default colors in the colors example
  * userguide: document force_focus_wrapping directive
  * userguide: properly document the resize command
  * userguide: properly document command chaining and criteria
  * Bugfix: Correctly bind on multiple keycodes if a symbol has more than one
  * Bugfix: Allow multiple criteria in 'for_window'
  * Bugfix: Ensure a minimum size when using the 'resize' command
  * Bugfix: Start on the first named workspace, not always on '1'
  * Bugfix: Fix resize command with direction != up for floating windows
  * Bugfix: Correctly set the _NET_CLIENT_LIST_STACKING hint (chromium tabbar)
  * Bugfix: 'workspace <next|prev>' now takes all outputs into account
  * Bugfix: i3-wsbar: make workspace names clickable again
  * Bugfix: i3-wsbar: correctly handle EOF on stdin
  * Bugfix: i3-wsbar: display a separator between workspaces of each output
  * Bugfix: Correctly handle the 'instance' criterion (WM_CLASS)
  * Bugfix: Use correct format string in load_layout (fixes crash in restart)
  * Bugfix: Fix border rendering (border lines were "cutting" through)
  * Bugfix: Raise floating windows immediately when dragging/resizing
  * Bugfix: Make focus switching work across outputs again
  * Bugfix: migration-script: handle resize top/bottom correctly
  * Bugfix: Fix focus issue when moving containers to workspaces
  * Bugfix: Warp cursor when changing outputs again
  * Bugfix: i3bar: fix switching to workspaces with extremely long names
  * Bugfix: i3bar: fix switching to workspaces "next" and "prev"
  * Bugfix: i3bar: Correctly allocate pixmap for statuslines which are longer
    than the screen
  * Bugfix: i3bar: set statusline = NULL on EOF / SIGCHLD
  * Bugfix: Correctly initialize the verbose flag
  * Bugfix: Don’t start with workspace 'next' when the command 'workspace next'
    is bound in the config file
  * Bugfix: Set focus to where the mouse pointer is when starting
  * Bugfix: Don’t change focus when assigned windows start on invisible
    workspaces
  * Bugfix: Don’t use absolute paths for exec in the config file
  * Bugfix: Fix crash when using 'focus mode_toggle' on an empty workspace
  * Bugfix: Make the 'resize' command work inside tabbed/stacked cons
  * Bugfix: Correctly place floating windows on their appropriate output
  * Bugfix: Fix coordinates when moving a floating window to a different output
  * Bugfix: Correctly keep focus when moving non-leaf windows
  * Bugfix: Accept '\t' in the set command
  * Bugfix: Only consider tiling windows when attaching tiling windows to a
    workspace
  * Bugfix: Correctly render containers when a split container is focused
  * Bugfix: Correctly recognize duplicate workspace assignments
  * Bugfix: Re-enable X11 Eventmask *after* pushing all the X11 changes
  * Bugfix: Fix focus stealing with assignments of floating windows
  * Bugfix: Re-implement reconfiguring height of dock windows
  * Bugfix: IPC: return name_json if available
  * Bugfix: Make 'floating enable' check for dock windows

 -- Michael Stapelberg <michael@stapelberg.de>  Sun, 28 Aug 2011 19:07:43 +0200

i3-wm (4.0.1-1) unstable; urgency=low

  * Fix the build process of i3bar (Closes: #636274)
  * Fix the build process on Mac OS X
  * i3-config-wizard: also start i3bar in the keycode config template
  * userguide: Remove the obsolete bar.* colors
  * userguide: Use i3bar instead of dzen2 in the 'exec' example

 -- Michael Stapelberg <michael@stapelberg.de>  Mon, 01 Aug 2011 23:31:06 +0200

i3-wm (4.0-1) unstable; urgency=low

  * In addition to the proper flex/bison based parser for the config file
    introduced in 3.δ, we now also have a flex/bison parser for commands. What
    this means is that we can have more human-readable, beautiful command names
    instead of cryptic commands like 'f' for fullscreen or 'mh' for move left.
    In fact, the commands for the aforementioned functions *are* 'fullscreen'
    and 'move left'!
  * You can now chain commands using ';' (a semicolon). One example for that is
    'workspace 3 ; exec /usr/bin/urxvt' to switch to a new workspace and open a
    terminal.
  * You can specify which windows should be affected by your command by using
    different criteria. A good example is '[class="Firefox"] kill' to get rid
    of all Firefox windows.
  * As the configuration file needs new commands (and a few options are
    obsolete), you need to change it. To make this process a little bit easier
    for you, this release comes with the script i3-migrate-config-to-v4. Just
    run it on your current config file and it will spit out a v4 config file to
    stdout. To make things even better, i3 automatically detects v3 config files
    and calls that script, so you never end up with a non-working config :).
  * Similarly to the criteria when using commands, we now have a 'for_window'
    configuration directive, which lets you automatically apply certain commands
    to certain windows. Use it to set border styles per window, for example with
    'for_window [class="XTerm"] border 1pixel'.
  * Since dock clients (like dzen2) are now part of the layout tree (as opposed
    to a custom data structure as before), it was easy to implement top and
    bottom dock areas. Programs which properly specify the dock hint get placed
    on the edge of the screen they request. i3bar has the -dtop and -dbottom
    parameters, for example.
  * The internal workspace bar is obsolete. Use i3bar instead.
  * Resizing now works between all windows!
  * Fullscreen now works for everything!
  * Floating now works for everything!
  * Your layout is now preserved when doing an inplace restart.
  * When you have an error in your config file, a new program called i3-nagbar
    will tell you so. It offers you two buttons: One to view the error in your
    $PAGER and one to edit your config in your $EDITOR.
  * The default config used key symbols (like 'bind Mod1+f fullscreen') instead
    of key codes. If you use a non-qwerty layout, the program i3-config-wizard
    can create a key symbol based config file based on your current layout. You
    can also chose between Windows (Mod4) and Alt (Mod1) as your default
    modifier. i3-config-wizard will automatically be started as long as you
    don’t have a configuration file for i3.
  * Custom X cursor themes are now supported.
  * The RandR backend now respects the primary output.
  * A wrong 'font' configuration in your config file will no longer make i3
    exit. Instead, it will fall back to a different font and tell you about the
    error in its log.
  * The default split direction (whether a new window gets placed right next to
    the current one or below the current one) is now automatically set to
    horizontal if you have a monitor that is wider than high or vertical if you
    a monitor which is higher than wide. This works great with rotated monitors.
  * Sockets and temporary files are now placed in XDG_RUNTIME_DIR, if set (this
    is used on systemd based systems).
  * Tools like i3bar, i3-msg etc. use the I3_SOCKET_PATH property which is set
    to the X11 root window, so you don’t have to configure your socket path
    anywhere.
  * The kill command kills single windows by default now. To kill a whole
    application, use 'kill client'.
  * IPC: Commands can now have custom replies. When the parser encounters an
    error, a proper error reply is sent.
  * There is now an 'exec_always' configuration directive which works like
    'exec' but will also be run when restarting.

 -- Michael Stapelberg <michael@stapelberg.de>  Sun, 31 Jul 2011 22:34:26 +0200

i3-wm (3.e-bf1-3) unstable; urgency=low

  * include keyboard-layer{1,2}.png in docs (Closes: #595295)

 -- Michael Stapelberg <michael@stapelberg.de>  Wed, 03 Nov 2010 20:32:42 +0100

i3-wm (3.e-bf1-2) unstable; urgency=low

  * debian: call dh_installwm to register as alternative for x-window-manager

 -- Michael Stapelberg <michael@stapelberg.de>  Wed, 23 Jun 2010 18:23:10 +0200

i3-wm (3.e-bf1-1) unstable; urgency=low

  * Bugfix: Correctly initialize workspaces if RandR is not available
  * Bugfix: Correctly handle asprintf() return value
  * Bugfix: Update _NET_WM_STATE when clients request changes via ClientMessage
  * Bugfix: Don’t invert directions when resizing floating clients (top/left)
  * Bugfix: Don’t leak file descriptors

 -- Michael Stapelberg <michael@stapelberg.de>  Wed, 09 Jun 2010 09:51:10 +0200

i3-wm (3.e-3) unstable; urgency=low

  * Bump debian policy version
  * Add Recommends: libanyevent-i3-perl, libanyevent-perl, libipc-run-perl
    which are necessary to use i3-wsbar (which is not core functionality,
    thus no Depends:) (Closes: #577287)

 -- Michael Stapelberg <michael@stapelberg.de>  Sat, 24 Apr 2010 11:20:19 +0200

i3-wm (3.e-2) unstable; urgency=low

  * Use x-terminal-emulator instead of hard-coded urxvt

 -- Michael Stapelberg <michael@stapelberg.de>  Sun, 04 Apr 2010 19:30:46 +0200

i3-wm (3.e-1) unstable; urgency=low

  * Implement RandR instead of Xinerama
  * Obey the XDG Base Directory Specification for config file paths
  * lexer/parser: proper error messages
  * Add new options -V for verbose mode and -d <loglevel> for debug log levels
  * Implement resize command for floating clients
  * Include date of the last commit in version string
  * Fixed cursor orientation when resizing
  * Added focus_follows_mouse config option
  * Feature: Cycle through workspaces
  * Fix bindings using the cursor keys in default config
  * added popup for handling SIGSEGV or SIGFPE
  * Correctly exit when another window manager is already running
  * Take into account the window’s base_{width,height} when resizing
  * Disable XKB instead of quitting with an error
  * Make containers containing exactly one window behave like default containers
  * Also warp the pointer when moving a window to a another visible workspace
  * work around clients setting 0xFFFF as resize increments
  * Move autostart after creating the IPC socket in start process
  * Restore geometry of all windows before exiting/restarting
  * When in fullscreen mode, focus whole screens instead of denying to focus
  * draw consistent borders for each frame in a tabbed/stacked container
  * Update fullscreen client position/size when an output changes
  * i3-input: Bugfix: repeatedly grab the keyboard if it does not succeed
  * put windows with WM_CLIENT_LEADER on the workspace of their leader
  * use real functions instead of nested functions (enables compilation with
    llvm-clang)
  * implement screen-spanning fullscreen mode
  * floating resize now uses arbitrary corners
  * floating resize now works proportionally when pressing shift
  * Don’t use SYNC key bindings for mode_switch but re-grab keys
  * support PREFIX and SYSCONFDIR in Makefile
  * make pointer follow the focus when moving to a different screen also for
    floating clients
  * start dock clients on the output they request to be started on according
    to their geometry
  * handle destroy notify events like unmap notify events
  * ewmh: correctly set _NET_CURRENT_DESKTOP to the number of the active
    workspace
  * ewmh: correctly set _NET_ACTIVE_WINDOW
  * ewmh: implement support for _NET_WORKAREA (rdesktop can use that)
  * default ipc-socket path is now ~/.i3/ipc.sock, enabled in the default config
  * Bugfix: Containers could lose their snap state
  * Bugfix: Use ev_loop_new to not block SIGCHLD
  * Bugfix: if a font provides no per-char info for width, fall back to default
  * Bugfix: lexer: return to INITIAL state after floating_modifier
  * Bugfix: Don’t leak IPC socket to launched processes
  * Bugfix: Use both parts of WM_CLASS (it contains instance and class)
  * Bugfix: Correctly do boundary checking/moving to other workspaces when
    moving floating clients via keyboard
  * Bugfix: checked for wrong flag in size hints
  * Bugfix: Correctly render workspace names containing some non-ascii chars
  * Bugfix: Correctly position floating windows sending configure requests
  * Bugfix: Don’t remap stack windows errnously when changing workspaces
  * Bugfix: configure floating windows above tiling windows when moving them
    to another workspace
  * Bugfix: Take window out of fullscreen mode before entering floating mode
  * Bugfix: Don’t enter BIND_A2WS_COND state too early
  * Bugfix: only restore focus if the workspace is focused, not if it is visible
  * Bugfix: numlock state will now be filtered in i3-input and signal handler
  * Bugfix: Don’t unmap windows when current workspace gets reassigned
  * Bugfix: correctly translate coordinates for floating windows when outputs
    change
  * Bugfix: Correctly switch workspace when using the "jump" command
  * Bugfix: Fix rendering of workspace names after "reload"
  * Bugfix: Correctly ignore clicks when in fullscreen mode
  * Bugfix: Don’t allow fullscreen floating windows to be moved
  * Bugfix: Don’t render containers which are not visible on hint changes
  * Some memory leaks/invalid accesses have been fixed

 -- Michael Stapelberg <michael@stapelberg.de>  Tue, 30 Mar 2010 13:11:50 +0200

i3-wm (3.d-bf1-1) unstable; urgency=low

  * Bugfix: Don’t draw window title when titlebar is disabled
  * Bugfix: Correctly switch border types for floating windows
  * Bugfix: Correctly replay pointer if the click handler does not trigger
  * Bugfix: Also allow WORDs as workspace names
  * Bugfix: Correctly clear the urgency hint if a window gets unmapped without
    clearing it
  * Bugfix: Fix resizing of floating windows in borderless/1-px-border mode
  * Bugfix: Accept underscores in bindsym
  * Bugfix: Don’t set the urgency flag if the window is focused
  * Bugfix: Handle stack-limit cols on tabbed containers
  * Bugfix: Resize client after updating base_width/base_height
  * Bugfix: Force render containers after setting the client active
  * Bugfix: Fix two problems in resizing floating windows with right mouse
  * Bugfix: Use more precise floating point arithmetics
  * Bugfix: Correctly place new windows below fullscreen windows

 -- Michael Stapelberg <michael@stapelberg.de>  Mon, 21 Dec 2009 22:33:02 +0100

i3-wm (3.d-2) unstable; urgency=low

  * debian: register in doc-base
  * debian: add watchfile
  * debian: remove unnecessary priority-field from binary packages
  * debian: add missing images to documentation

 -- Michael Stapelberg <michael@stapelberg.de>  Mon, 23 Nov 2009 21:56:04 +0100

i3-wm (3.d-1) unstable; urgency=low

  * Implement tabbing (command "T")
  * Implement horizontal resize of containers (containers! not windows)
  * Implement the urgency hint for windows/workspaces
  * Implement vim-like marks (mark/goto command)
  * Implement stack-limit for further defining how stack windows should look
  * Implement modes which allow you to use a different set of keybindings
    when inside a specific mode
  * Implement changing the default mode of containers
  * Implement long options (--version, --no-autostart, --help, --config)
  * Implement 'bt' to toggle between the different border styles
  * Implement an option to specify the default border style
  * Use a yacc/lex parser/lexer for the configuration file
  * The number of workspaces is now dynamic instead of limited to 10
  * Floating windows (and tiled containers) can now be resized using
    floating_modifier and right mouse button
  * Dock windows can now reconfigure their height
  * Bugfix: Correctly handle multiple messages on the IPC socket
  * Bugfix: Correctly use base_width, base_height and size increment hints
  * Bugfix: Correctly send fake configure_notify events
  * Bugfix: Don’t crash if the numlock symbol cannot be found
  * Bugfix: Don’t display a colon after unnamed workspaces
  * Bugfix: If the pointer is outside of the screen when starting, fall back to
    the first screen.
  * Bugfix: Initialize screens correctly when not using Xinerama
  * Bugfix: Correctly handle unmap_notify events when resizing
  * Bugfix: Correctly warp pointer after rendering the layout
  * Bugfix: Fix NULL pointer dereference when reconfiguring screens
  * Explicitly specify -lxcb when linking (Closes: #554860)

 -- Michael Stapelberg <michael@stapelberg.de>  Mon, 09 Nov 2009 20:53:43 +0100

i3-wm (3.c-2) unstable; urgency=low

  * Fix FTBFS on GNU/kFreeBSD and possibly GNU/Hurd (Closes: #542877)
  * Add manpage for i3-msg

 -- Michael Stapelberg <michael@stapelberg.de>  Mon, 24 Aug 2009 12:23:18 +0200

i3-wm (3.c-1) unstable; urgency=low

  * Implement a reload command
  * Implement keysymbols in configuration file
  * Implement assignments of workspaces to screens
  * Implement named workspaces
  * Implement borderless/1-px-border windows
  * Implement command to focus screens
  * Implement IPC via unix sockets
  * Correctly render decoration of floating windows
  * Map floating windows requesting (0x0) to center of their leader/workspace
  * Optimization: Render stack windows on pixmaps to reduce flickering
  * Optimization: Directly position new windows to their final position
  * Bugfix: Repeatedly try to find screens if none are available
  * Bugfix: Correctly redecorate clients when changing focus
  * Bugfix: Don’t crash when clients reconfigure themselves
  * Bugfix: Fix screen wrapping
  * Bugfix: Fix selecting a different screen with your mouse when not having
    any windows on the current workspace
  * Bugfix: Correctly unmap stack windows and don’t re-map them too early
  * Bugfix: Allow switching layout if there are no clients in the this container
  * Bugfix: Set WM_STATE_WITHDRAWN when unmapping, unmap windows when
    destroying
  * Bugfix: Don’t hide assigned clients to inactive but visible workspaces

 -- Michael Stapelberg <michael@stapelberg.de>  Wed, 19 Aug 2009 13:07:58 +0200

i3-wm (3.b-1) unstable; urgency=low

  * Bugfix: Correctly handle col-/rowspanned containers when setting focus.
  * Bugfix: Correctly handle col-/rowspanned containers when snapping.
  * Bugfix: Force reconfiguration of all windows on workspaces which are
    re-assigned because a screen was detached.
  * Bugfix: Several bugs in resizing table columns fixed.
  * Bugfix: Resizing should now work correctly in all cases.
  * Bugfix: Correctly re-assign dock windows when workspace is destroyed.
  * Bugfix: Correctly handle Mode_switch modifier.
  * Bugfix: Don't raise clients in fullscreen mode.
  * Bugfix: Re-assign dock windows to different workspaces when a workspace
    is detached.
  * Bugfix: Fix crash because of workspace-pointer which did not get updated
  * Bugfix: Correctly initialize screen when Xinerama is disabled.
  * Bugfix: Fullscreen window movement and focus problems fixed
  * Implement jumping to other windows by specifying their position or
    window class/title.
  * Implement jumping back by using the focus stack.
  * Implement autostart (exec-command in configuration file).
  * Implement floating.
  * Implement automatically assigning clients on specific workspaces.
  * Implement variables in configfile.
  * Colors are now configurable.

 -- Michael Stapelberg <michael@stapelberg.de>  Fri, 26 Jun 2009 04:42:23 +0200

i3-wm (3.a-bf2-1) unstable; urgency=low

  * Bugfix: Don't crash when setting focus
  * Bugfix: Reconfigure bar window when changing resolutions

 -- Michael Stapelberg <michael@stapelberg.de>  Sun, 03 May 2009 23:02:24 +0200

i3-wm (3.a-bf1-1) unstable; urgency=low

  * Bugfix: When entering a stack window with the mouse, set focus to the
    active client in the container the stack window belongs to.
  * Bugfix: Correctly filter out the numlock bit. This fixes i3 not reacting
    to any keybindings after pressing numlock once.
  * Bugfix: Don't crash when Xinerama is disabled.
  * Bugfix: Correctly remove client from container when moving to another
    workspace.
  * Bugfix: Set focus to the client which was previously focused instead of
    the next client in container when moving windows out of a container.
  * Bugfix: Correctly set focus when switching between screens.
  * Bugfix: Don't crash anymore moving focus to another screen under the
    following conditions: The screen you switch to has a lower number of cells
    and/or rows than the current one, you switch focus using your mouse, you
    previously were in a column/row which is not available on the destination
    screen.
  * Bugfix: When switching screens, warp the pointer to the correct
    destination window.
  * Bugfix: Store dock clients per screen, not per workspace.
  * Bugfix: Perform bounds checking for snapped containers.
  * Bugfix: Send clients their absolute position/size (on the root window) in
    generated configure events. This fixes problems with xfontsel, xmaple,
    etc.
  * Bugfix: Correctly update state when moving fullscreen windows across
    workspaces.
  * Bugfix: Correctly restart i3 when not using its absolute path
  * Bugfix: Drag & Drop in GTK applications works now
  * Bugfix: Don't hide non-managed windows (libnotify-popups for example)
    when raising clients in stacked containers.
  * Bugfix: Correctly restore focus when leaving fullscreen mode
  * Bugfix: Re-distribute free space when closing customly resized containers,
    re-evaluate for other containers
  * Bugfix: When moving windows into different containers, insert them at the
    correct position.
  * Bugfix: Correctly set focus when moving windows into other containers
  * Implement scrolling on stack windows and on the bottom bar.
  * Create i3-wm-dbg with debug symbols
  * Don't rely on libxcb-wm any longer, as it got removed in libxcb 0.3.4.

 -- Michael Stapelberg <michael@stapelberg.de>  Sat, 02 May 2009 20:55:46 +0200

i3-wm (3.a-1) unstable; urgency=low

  * First release (Closes: #521709)

 -- Michael Stapelberg <michael@stapelberg.de>  Sun, 29 Mar 2009 18:21:30 +0200<|MERGE_RESOLUTION|>--- conflicted
+++ resolved
@@ -1,6 +1,9 @@
-<<<<<<< HEAD
 i3-wm (4.17.1-1) unstable; urgency=medium
-=======
+
+  * New upstream release.
+
+ -- Michael Stapelberg <stapelberg@debian.org>  Sat, 03 Aug 2019 15:14:28 +0200
+
 i3-wm (4.17-1) unstable; urgency=medium
 
   * New upstream release.
@@ -8,25 +11,9 @@
  -- Michael Stapelberg <stapelberg@debian.org>  Sat, 03 Aug 2019 15:14:28 +0200
 
 i3-wm (4.16.1-1) unstable; urgency=medium
->>>>>>> 225ebb0d
-
-  * New upstream release.
-
-<<<<<<< HEAD
- -- Michael Stapelberg <stapelberg@debian.org>  Sat, 03 Aug 2019 15:14:28 +0200
-
-i3-wm (4.17-1) unstable; urgency=medium
-
-  * New upstream release.
-
- -- Michael Stapelberg <stapelberg@debian.org>  Sat, 03 Aug 2019 15:14:28 +0200
-
-i3-wm (4.16.1-1) unstable; urgency=medium
-
-  * New upstream release.
-
-=======
->>>>>>> 225ebb0d
+
+  * New upstream release.
+
  -- Michael Stapelberg <stapelberg@debian.org>  Sun, 27 Jan 2019 16:45:11 +0100
 
 i3-wm (4.16-1) unstable; urgency=medium
