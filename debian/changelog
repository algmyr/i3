<<<<<<< HEAD
i3-wm (4.15-1) unstable; urgency=medium
=======
i3-wm (4.15.1-1) unstable; urgency=medium
>>>>>>> 3ae8a45c

  * New upstream release.

 -- Michael Stapelberg <stapelberg@debian.org>  Sat, 10 Mar 2018 17:27:26 +0100
<<<<<<< HEAD
=======

i3-wm (4.15-1) unstable; urgency=medium

  * New upstream release.

 -- Michael Stapelberg <stapelberg@debian.org>  Sat, 10 Mar 2018 17:27:26 +0100
>>>>>>> 3ae8a45c

i3-wm (4.14.1-1) unstable; urgency=medium

  * New upstream release.

 -- Michael Stapelberg <stapelberg@debian.org>  Sun, 24 Sep 2017 19:21:15 +0200

i3-wm (4.14-1) unstable; urgency=medium

  * New upstream release.

 -- Michael Stapelberg <stapelberg@debian.org>  Mon, 04 Sep 2017 07:53:16 +0200

i3-wm (4.13-1) unstable; urgency=medium

  * New upstream release.

 -- Michael Stapelberg <stapelberg@debian.org>  Tue, 08 Nov 2016 19:02:16 +0100

i3-wm (4.12-2) unstable; urgency=medium

  * Override lintian warning desktop-entry-contains-unknown-key for
    DesktopNames, gdm needs that key.
  * Remove i3-wm.menu to conform to the tech-ctte decision on #741573.

 -- Michael Stapelberg <stapelberg@debian.org>  Fri, 01 Apr 2016 15:51:23 +0200

i3-wm (4.12-1) unstable; urgency=medium

  * New upstream release.
  * Move to debhelper 9
  * Bump Standards-Version to 3.9.7 (no changes necessary)
  * debian/watch: verify signature, use https
  * Enable full hardening

 -- Michael Stapelberg <stapelberg@debian.org>  Sun, 06 Mar 2016 14:20:38 +0100

i3-wm (4.11-1) unstable; urgency=medium

  * New upstream release.

 -- Michael Stapelberg <stapelberg@debian.org>  Wed, 30 Sep 2015 08:50:13 +0200

i3-wm (4.10.4-1) unstable; urgency=medium

  * New upstream release.

 -- Michael Stapelberg <stapelberg@debian.org>  Tue, 08 Sep 2015 09:15:45 +0200

i3-wm (4.10.3-1) unstable; urgency=medium

  * New upstream release.

 -- Michael Stapelberg <stapelberg@debian.org>  Thu, 30 Jul 2015 21:51:27 +0200

i3-wm (4.10.2-2) unstable; urgency=medium

  * New upstream release.
  * experimental to unstable because i3-wm 4.10.2-1 was only in experimental
    due to the freeze.

 -- Michael Stapelberg <stapelberg@debian.org>  Fri, 01 May 2015 20:21:18 +0200

i3-wm (4.10.2-1) experimental; urgency=medium

  * New upstream release.

 -- Michael Stapelberg <stapelberg@debian.org>  Thu, 16 Apr 2015 09:02:53 +0200

i3-wm (4.10.1-1) experimental; urgency=medium

  * New upstream release.

 -- Michael Stapelberg <stapelberg@debian.org>  Sun, 29 Mar 2015 18:54:07 +0200

i3-wm (4.10-1) experimental; urgency=medium

  * New upstream release.

 -- Michael Stapelberg <stapelberg@debian.org>  Sun, 29 Mar 2015 17:46:09 +0200

i3-wm (4.9.1-1) experimental; urgency=medium

  * New upstream release.

 -- Michael Stapelberg <stapelberg@debian.org>  Sat, 07 Mar 2015 20:01:46 +0100

i3-wm (4.9-1) experimental; urgency=medium

  * New upstream release.

 -- Michael Stapelberg <stapelberg@debian.org>  Sat, 28 Feb 2015 14:53:34 +0100

i3-wm (4.8-2) unstable; urgency=medium

  * Backport two bugfixes:
    - backport-dpi-fix.patch (Closes: #778460)
    - backport-i3bar-tray-fix.patch (Closes: #778461)

 -- Michael Stapelberg <stapelberg@debian.org>  Sun, 15 Feb 2015 13:24:42 +0100

i3-wm (4.8-1) unstable; urgency=medium

  * New upstream release.
  * Bump standards-version to 3.9.5 (no changes necessary)

 -- Michael Stapelberg <stapelberg@debian.org>  Sun, 15 Jun 2014 19:15:29 +0200

i3-wm (4.7.2-1) unstable; urgency=low

  * New upstream release. (Closes: #736396)

 -- Michael Stapelberg <stapelberg@debian.org>  Thu, 23 Jan 2014 23:03:03 +0100

i3-wm (4.7.1-1) unstable; urgency=low

  * New upstream release.

 -- Michael Stapelberg <stapelberg@debian.org>  Tue, 21 Jan 2014 19:29:34 +0100

i3-wm (4.7-1) unstable; urgency=low

  * New upstream release.

 -- Michael Stapelberg <stapelberg@debian.org>  Sun, 22 Dec 2013 21:19:02 +0100

i3-wm (4.6-1) unstable; urgency=low

  * New upstream release.

 -- Michael Stapelberg <stapelberg@debian.org>  Wed, 07 Aug 2013 20:53:26 +0200

i3-wm (4.5.1-2) unstable; urgency=low

  * experimental to unstable because i3-wm 4.5.1 was only in experimental due
    to the freeze.
  * bump standards-version to 3.9.4 (no changes necessary)

 -- Michael Stapelberg <stapelberg@debian.org>  Tue, 14 May 2013 20:48:16 +0200

i3-wm (4.5.1-1) experimental; urgency=low

  * New upstream release

 -- Michael Stapelberg <stapelberg@debian.org>  Mon, 18 Mar 2013 22:50:12 +0100

i3-wm (4.5-1) experimental; urgency=low

  * New upstream release

 -- Michael Stapelberg <stapelberg@debian.org>  Tue, 12 Mar 2013 13:51:04 +0100

i3-wm (4.4-1) experimental; urgency=low

  * New upstream release

 -- Michael Stapelberg <stapelberg@debian.org>  Tue, 11 Dec 2012 22:52:56 +0100

i3-wm (4.3-1) experimental; urgency=low

  * New upstream release

 -- Michael Stapelberg <stapelberg@debian.org>  Wed, 19 Sep 2012 18:13:40 +0200

i3-wm (4.2-1) unstable; urgency=low

  * New upstream release

 -- Michael Stapelberg <stapelberg@debian.org>  Wed, 25 Apr 2012 23:19:44 +0200

i3-wm (4.1.2-3) unstable; urgency=low

  * Disable generation of docs/refcard.pdf (Closes: #666363)
  * Add debian/i3-wm.menu (Closes: #664697)
  * Bump standards-version to 3.9.3 (no changes needed)
  * Fix 'section' field of the i3-wm source package to 'x11'
  * Email change: Michael Stapelberg -> stapelberg@debian.org

 -- Michael Stapelberg <stapelberg@debian.org>  Thu, 12 Apr 2012 16:09:58 +0200

i3-wm (4.1.2-2) unstable; urgency=low

  * Rebuild against libyajl and libxcb from unstable

 -- Michael Stapelberg <michael@stapelberg.de>  Fri, 27 Jan 2012 19:50:29 +0000

i3-wm (4.1.2-1) unstable; urgency=low

  * Bugfix: Don’t lose focus on fullscreen windows when another window gets
    moved to that workspace
  * Bugfix: Open new windows in the correct place when assignments match
  * Bugfix: Fix assignments of floating windows to (yet) unused workspaces
  * Bugfix: Either use SetInputFocus *or* send WM_TAKE_FOCUS, not both
  * Bugfix: Respect WM_HINTS.input for WM_TAKE_FOCUS clients
  * Bugfix: Setup the _NET_SUPPORTING_WM_CHECK atom in a standards-compliant
    way
  * Bugfix: Only ignore EnterNotify events after UnmapNotifies from managed
    windows
  * Bugfix: Force a new sequence number after UnmapNotify
  * Bugfix: Position floating windows exactly where their geometry specified
  * Bugfix: Fix coordinates when the rect of an output changes

 -- Michael Stapelberg <michael@stapelberg.de>  Fri, 27 Jan 2012 19:04:28 +0000

i3-wm (4.1.1-1) unstable; urgency=low

  * Re-add build-arch/build-indep targets to debian/rules (Closes: #648613)
  * Create a secure temp path instead of a predictable one
  * ipc: set CLOEXEC on client file descriptors
  * Fix prototype in include/xcursor.h
  * Bugfix: Skip dock clients when handling FocusIn events
  * Bugfix: Fix fullscreen with floating windows
  * Bugfix: Fix startup when RandR is not present
  * Bugfix: Retain window position and size when changing floating border
  * Bugfix: Disallow focusing dock clients via criteria
  * Bugfix: Don’t create a workspace named 'back_and_forth' on startup
  * Bugfix: Fix wrong focus in complex tabbed/stacked layouts
  * Bugfix: Fix resizing for (e.g.) v-split containers in h-split containers
  * Bugfix: Fix 'resize' command in nested containers
  * Bugfix: Don’t set the _NET_WM_WORKAREA hint at all
  * Bugfix: Skip leading whitespace in variable assignments
  * Bugfix: Make resizing of tiling windows with floating_modifier use absolute
    coordinates
  * Bugfix: Make resizing work when pressing floating_modifier + right mouse
    button on window decorations
  * Bugfix: Fix setting the same mark repeatedly on different windows
  * Bugfix: Disallow focusing other windows when in fullscreen mode
  * Bugfix: Ignore ConfigureRequests with out-of-bound coordinates
  * Bugfix: Correctly check boundaries and reassign floating windows when
    moving
  * Bugfix: Don’t close workspace when there are still floating windows on it

 -- Michael Stapelberg <michael@stapelberg.de>  Sat, 24 Dec 2011 16:23:55 +0100

i3-wm (4.1-1) unstable; urgency=low

  * Switch to dpkg-source 3.0 (quilt) and compat level 7
  * Implement system tray support in i3bar (for NetworkManager, Skype, …)
  * i3bar is now configurable in the i3 configfile
  * Implement support for PCRE regular expressions in criteria
  * Implement a new assign syntax which uses criteria
  * Sort named workspaces whose name starts with a number accordingly
  * Warn on duplicate bindings for the same key
  * Restrict 'resize' command to left/right for horizontal containers, up/down
    for vertical containers
  * Implement support for startup notifications (cursor will change to 'watch',
    started applications show up on the workspace they have been launched on)
  * Implement the GET_MARKS IPC request to get all marks
  * Implement the new_float config option (border style for floating windows)
  * Implement passing IPC sockets to i3 (systemd-style socket activation)
  * Implement the 'move output' command to move containers to a specific output
  * Implement focus switching for floating windows
  * Implement the window_role criterion (for matching multi-window apps)
  * Implement a force_xinerama configuration directive
  * Implement the --get-socketpath, useful for scripts using the IPC interface
  * Implement the 'move workspace next' and 'move workspace prev' commands
  * Implement the 'workspace back_and_forth' command and related configuration
    option
  * Implement the move command for floating windows
  * i3 will now handle arbitrary text arguments by sending them as an IPC
    command, like i3-msg: 'i3 reload' or 'i3 move workspace 3'
  * Introduce the i3-sensible-{pager,editor,terminal} scripts to execute
    $PAGER, $EDITOR or an available terminal emulator
  * i3-input: implement -F (format) option
  * Bugfix: Preserve marks when restarting
  * Bugfix: Correctly free old assignments when reloading
  * Bugfix: Fix flickering when moving floating windows between monitors
  * Bugfix: Correctly handle ConfigureRequests for floating windows in a
    multi-monitor environment.
  * Bugfix: Fix size of floating windows with X11 borders
  * Bugfix: Always adjust floating window position when moving to another
    output
  * Bugfix: Avoid out-of-bounds coordinates when moving floating windows
  * Bugfix: Don’t steal focus when a window gets destroyed
  * Bugfix: Correctly split key/value when parsing variables
  * Bugfix: Correctly revert focus to other floating windows when closing a
    floating window
  * Bugfix: Don’t leak the error logfile file descriptor
  * Bugfix: Don’t steal focus when a window opens on an invisible workspace due
    to assignments
  * Bugfix: Fix handling of Mode_switch in i3-input
  * Bugfix: Close invisible workspaces when they become empty
  * Bugfix: Don’t invoke interactive resizing when clicking on the decoration
    of a split container with more than one child (switch focus instead)
  * Bugfix: Make named workspace assignments work again
  * Bugfix: RandR: Correctly keep focus on the focused workspace when an output
    disappears
  * Bugfix: Insert container at the correct position on workspace level when
    workspace_layout == default

 -- Michael Stapelberg <michael@stapelberg.de>  Fri, 11 Nov 2011 21:28:15 +0000

i3-wm (4.0.2-1) unstable; urgency=low

  * i3-config-wizard: handle mouse button clicks on <win> and <alt> texts
  * i3-config-wizard: check the modifier mapping to decide whether to use Mod1
    or Mod4
  * migrate-config: use \s, be a bit more whitespace tolerant
  * userguide: s/mod+h/mod+s for stacking
  * userguide: provide the default colors in the colors example
  * userguide: document force_focus_wrapping directive
  * userguide: properly document the resize command
  * userguide: properly document command chaining and criteria
  * Bugfix: Correctly bind on multiple keycodes if a symbol has more than one
  * Bugfix: Allow multiple criteria in 'for_window'
  * Bugfix: Ensure a minimum size when using the 'resize' command
  * Bugfix: Start on the first named workspace, not always on '1'
  * Bugfix: Fix resize command with direction != up for floating windows
  * Bugfix: Correctly set the _NET_CLIENT_LIST_STACKING hint (chromium tabbar)
  * Bugfix: 'workspace <next|prev>' now takes all outputs into account
  * Bugfix: i3-wsbar: make workspace names clickable again
  * Bugfix: i3-wsbar: correctly handle EOF on stdin
  * Bugfix: i3-wsbar: display a separator between workspaces of each output
  * Bugfix: Correctly handle the 'instance' criterion (WM_CLASS)
  * Bugfix: Use correct format string in load_layout (fixes crash in restart)
  * Bugfix: Fix border rendering (border lines were "cutting" through)
  * Bugfix: Raise floating windows immediately when dragging/resizing
  * Bugfix: Make focus switching work across outputs again
  * Bugfix: migration-script: handle resize top/bottom correctly
  * Bugfix: Fix focus issue when moving containers to workspaces
  * Bugfix: Warp cursor when changing outputs again
  * Bugfix: i3bar: fix switching to workspaces with extremely long names
  * Bugfix: i3bar: fix switching to workspaces "next" and "prev"
  * Bugfix: i3bar: Correctly allocate pixmap for statuslines which are longer
    than the screen
  * Bugfix: i3bar: set statusline = NULL on EOF / SIGCHLD
  * Bugfix: Correctly initialize the verbose flag
  * Bugfix: Don’t start with workspace 'next' when the command 'workspace next'
    is bound in the config file
  * Bugfix: Set focus to where the mouse pointer is when starting
  * Bugfix: Don’t change focus when assigned windows start on invisible
    workspaces
  * Bugfix: Don’t use absolute paths for exec in the config file
  * Bugfix: Fix crash when using 'focus mode_toggle' on an empty workspace
  * Bugfix: Make the 'resize' command work inside tabbed/stacked cons
  * Bugfix: Correctly place floating windows on their appropriate output
  * Bugfix: Fix coordinates when moving a floating window to a different output
  * Bugfix: Correctly keep focus when moving non-leaf windows
  * Bugfix: Accept '\t' in the set command
  * Bugfix: Only consider tiling windows when attaching tiling windows to a
    workspace
  * Bugfix: Correctly render containers when a split container is focused
  * Bugfix: Correctly recognize duplicate workspace assignments
  * Bugfix: Re-enable X11 Eventmask *after* pushing all the X11 changes
  * Bugfix: Fix focus stealing with assignments of floating windows
  * Bugfix: Re-implement reconfiguring height of dock windows
  * Bugfix: IPC: return name_json if available
  * Bugfix: Make 'floating enable' check for dock windows

 -- Michael Stapelberg <michael@stapelberg.de>  Sun, 28 Aug 2011 19:07:43 +0200

i3-wm (4.0.1-1) unstable; urgency=low

  * Fix the build process of i3bar (Closes: #636274)
  * Fix the build process on Mac OS X
  * i3-config-wizard: also start i3bar in the keycode config template
  * userguide: Remove the obsolete bar.* colors
  * userguide: Use i3bar instead of dzen2 in the 'exec' example

 -- Michael Stapelberg <michael@stapelberg.de>  Mon, 01 Aug 2011 23:31:06 +0200

i3-wm (4.0-1) unstable; urgency=low

  * In addition to the proper flex/bison based parser for the config file
    introduced in 3.δ, we now also have a flex/bison parser for commands. What
    this means is that we can have more human-readable, beautiful command names
    instead of cryptic commands like 'f' for fullscreen or 'mh' for move left.
    In fact, the commands for the aforementioned functions *are* 'fullscreen'
    and 'move left'!
  * You can now chain commands using ';' (a semicolon). One example for that is
    'workspace 3 ; exec /usr/bin/urxvt' to switch to a new workspace and open a
    terminal.
  * You can specify which windows should be affected by your command by using
    different criteria. A good example is '[class="Firefox"] kill' to get rid
    of all Firefox windows.
  * As the configuration file needs new commands (and a few options are
    obsolete), you need to change it. To make this process a little bit easier
    for you, this release comes with the script i3-migrate-config-to-v4. Just
    run it on your current config file and it will spit out a v4 config file to
    stdout. To make things even better, i3 automatically detects v3 config files
    and calls that script, so you never end up with a non-working config :).
  * Similarly to the criteria when using commands, we now have a 'for_window'
    configuration directive, which lets you automatically apply certain commands
    to certain windows. Use it to set border styles per window, for example with
    'for_window [class="XTerm"] border 1pixel'.
  * Since dock clients (like dzen2) are now part of the layout tree (as opposed
    to a custom data structure as before), it was easy to implement top and
    bottom dock areas. Programs which properly specify the dock hint get placed
    on the edge of the screen they request. i3bar has the -dtop and -dbottom
    parameters, for example.
  * The internal workspace bar is obsolete. Use i3bar instead.
  * Resizing now works between all windows!
  * Fullscreen now works for everything!
  * Floating now works for everything!
  * Your layout is now preserved when doing an inplace restart.
  * When you have an error in your config file, a new program called i3-nagbar
    will tell you so. It offers you two buttons: One to view the error in your
    $PAGER and one to edit your config in your $EDITOR.
  * The default config used key symbols (like 'bind Mod1+f fullscreen') instead
    of key codes. If you use a non-qwerty layout, the program i3-config-wizard
    can create a key symbol based config file based on your current layout. You
    can also chose between Windows (Mod4) and Alt (Mod1) as your default
    modifier. i3-config-wizard will automatically be started as long as you
    don’t have a configuration file for i3.
  * Custom X cursor themes are now supported.
  * The RandR backend now respects the primary output.
  * A wrong 'font' configuration in your config file will no longer make i3
    exit. Instead, it will fall back to a different font and tell you about the
    error in its log.
  * The default split direction (whether a new window gets placed right next to
    the current one or below the current one) is now automatically set to
    horizontal if you have a monitor that is wider than high or vertical if you
    a monitor which is higher than wide. This works great with rotated monitors.
  * Sockets and temporary files are now placed in XDG_RUNTIME_DIR, if set (this
    is used on systemd based systems).
  * Tools like i3bar, i3-msg etc. use the I3_SOCKET_PATH property which is set
    to the X11 root window, so you don’t have to configure your socket path
    anywhere.
  * The kill command kills single windows by default now. To kill a whole
    application, use 'kill client'.
  * IPC: Commands can now have custom replies. When the parser encounters an
    error, a proper error reply is sent.
  * There is now an 'exec_always' configuration directive which works like
    'exec' but will also be run when restarting.

 -- Michael Stapelberg <michael@stapelberg.de>  Sun, 31 Jul 2011 22:34:26 +0200

i3-wm (3.e-bf1-3) unstable; urgency=low

  * include keyboard-layer{1,2}.png in docs (Closes: #595295)

 -- Michael Stapelberg <michael@stapelberg.de>  Wed, 03 Nov 2010 20:32:42 +0100

i3-wm (3.e-bf1-2) unstable; urgency=low

  * debian: call dh_installwm to register as alternative for x-window-manager

 -- Michael Stapelberg <michael@stapelberg.de>  Wed, 23 Jun 2010 18:23:10 +0200

i3-wm (3.e-bf1-1) unstable; urgency=low

  * Bugfix: Correctly initialize workspaces if RandR is not available
  * Bugfix: Correctly handle asprintf() return value
  * Bugfix: Update _NET_WM_STATE when clients request changes via ClientMessage
  * Bugfix: Don’t invert directions when resizing floating clients (top/left)
  * Bugfix: Don’t leak file descriptors

 -- Michael Stapelberg <michael@stapelberg.de>  Wed, 09 Jun 2010 09:51:10 +0200

i3-wm (3.e-3) unstable; urgency=low

  * Bump debian policy version
  * Add Recommends: libanyevent-i3-perl, libanyevent-perl, libipc-run-perl
    which are necessary to use i3-wsbar (which is not core functionality,
    thus no Depends:) (Closes: #577287)

 -- Michael Stapelberg <michael@stapelberg.de>  Sat, 24 Apr 2010 11:20:19 +0200

i3-wm (3.e-2) unstable; urgency=low

  * Use x-terminal-emulator instead of hard-coded urxvt

 -- Michael Stapelberg <michael@stapelberg.de>  Sun, 04 Apr 2010 19:30:46 +0200

i3-wm (3.e-1) unstable; urgency=low

  * Implement RandR instead of Xinerama
  * Obey the XDG Base Directory Specification for config file paths
  * lexer/parser: proper error messages
  * Add new options -V for verbose mode and -d <loglevel> for debug log levels
  * Implement resize command for floating clients
  * Include date of the last commit in version string
  * Fixed cursor orientation when resizing
  * Added focus_follows_mouse config option
  * Feature: Cycle through workspaces
  * Fix bindings using the cursor keys in default config
  * added popup for handling SIGSEGV or SIGFPE
  * Correctly exit when another window manager is already running
  * Take into account the window’s base_{width,height} when resizing
  * Disable XKB instead of quitting with an error
  * Make containers containing exactly one window behave like default containers
  * Also warp the pointer when moving a window to a another visible workspace
  * work around clients setting 0xFFFF as resize increments
  * Move autostart after creating the IPC socket in start process
  * Restore geometry of all windows before exiting/restarting
  * When in fullscreen mode, focus whole screens instead of denying to focus
  * draw consistent borders for each frame in a tabbed/stacked container
  * Update fullscreen client position/size when an output changes
  * i3-input: Bugfix: repeatedly grab the keyboard if it does not succeed
  * put windows with WM_CLIENT_LEADER on the workspace of their leader
  * use real functions instead of nested functions (enables compilation with
    llvm-clang)
  * implement screen-spanning fullscreen mode
  * floating resize now uses arbitrary corners
  * floating resize now works proportionally when pressing shift
  * Don’t use SYNC key bindings for mode_switch but re-grab keys
  * support PREFIX and SYSCONFDIR in Makefile
  * make pointer follow the focus when moving to a different screen also for
    floating clients
  * start dock clients on the output they request to be started on according
    to their geometry
  * handle destroy notify events like unmap notify events
  * ewmh: correctly set _NET_CURRENT_DESKTOP to the number of the active
    workspace
  * ewmh: correctly set _NET_ACTIVE_WINDOW
  * ewmh: implement support for _NET_WORKAREA (rdesktop can use that)
  * default ipc-socket path is now ~/.i3/ipc.sock, enabled in the default config
  * Bugfix: Containers could lose their snap state
  * Bugfix: Use ev_loop_new to not block SIGCHLD
  * Bugfix: if a font provides no per-char info for width, fall back to default
  * Bugfix: lexer: return to INITIAL state after floating_modifier
  * Bugfix: Don’t leak IPC socket to launched processes
  * Bugfix: Use both parts of WM_CLASS (it contains instance and class)
  * Bugfix: Correctly do boundary checking/moving to other workspaces when
    moving floating clients via keyboard
  * Bugfix: checked for wrong flag in size hints
  * Bugfix: Correctly render workspace names containing some non-ascii chars
  * Bugfix: Correctly position floating windows sending configure requests
  * Bugfix: Don’t remap stack windows errnously when changing workspaces
  * Bugfix: configure floating windows above tiling windows when moving them
    to another workspace
  * Bugfix: Take window out of fullscreen mode before entering floating mode
  * Bugfix: Don’t enter BIND_A2WS_COND state too early
  * Bugfix: only restore focus if the workspace is focused, not if it is visible
  * Bugfix: numlock state will now be filtered in i3-input and signal handler
  * Bugfix: Don’t unmap windows when current workspace gets reassigned
  * Bugfix: correctly translate coordinates for floating windows when outputs
    change
  * Bugfix: Correctly switch workspace when using the "jump" command
  * Bugfix: Fix rendering of workspace names after "reload"
  * Bugfix: Correctly ignore clicks when in fullscreen mode
  * Bugfix: Don’t allow fullscreen floating windows to be moved
  * Bugfix: Don’t render containers which are not visible on hint changes
  * Some memory leaks/invalid accesses have been fixed

 -- Michael Stapelberg <michael@stapelberg.de>  Tue, 30 Mar 2010 13:11:50 +0200

i3-wm (3.d-bf1-1) unstable; urgency=low

  * Bugfix: Don’t draw window title when titlebar is disabled
  * Bugfix: Correctly switch border types for floating windows
  * Bugfix: Correctly replay pointer if the click handler does not trigger
  * Bugfix: Also allow WORDs as workspace names
  * Bugfix: Correctly clear the urgency hint if a window gets unmapped without
    clearing it
  * Bugfix: Fix resizing of floating windows in borderless/1-px-border mode
  * Bugfix: Accept underscores in bindsym
  * Bugfix: Don’t set the urgency flag if the window is focused
  * Bugfix: Handle stack-limit cols on tabbed containers
  * Bugfix: Resize client after updating base_width/base_height
  * Bugfix: Force render containers after setting the client active
  * Bugfix: Fix two problems in resizing floating windows with right mouse
  * Bugfix: Use more precise floating point arithmetics
  * Bugfix: Correctly place new windows below fullscreen windows

 -- Michael Stapelberg <michael@stapelberg.de>  Mon, 21 Dec 2009 22:33:02 +0100

i3-wm (3.d-2) unstable; urgency=low

  * debian: register in doc-base
  * debian: add watchfile
  * debian: remove unnecessary priority-field from binary packages
  * debian: add missing images to documentation

 -- Michael Stapelberg <michael@stapelberg.de>  Mon, 23 Nov 2009 21:56:04 +0100

i3-wm (3.d-1) unstable; urgency=low

  * Implement tabbing (command "T")
  * Implement horizontal resize of containers (containers! not windows)
  * Implement the urgency hint for windows/workspaces
  * Implement vim-like marks (mark/goto command)
  * Implement stack-limit for further defining how stack windows should look
  * Implement modes which allow you to use a different set of keybindings
    when inside a specific mode
  * Implement changing the default mode of containers
  * Implement long options (--version, --no-autostart, --help, --config)
  * Implement 'bt' to toggle between the different border styles
  * Implement an option to specify the default border style
  * Use a yacc/lex parser/lexer for the configuration file
  * The number of workspaces is now dynamic instead of limited to 10
  * Floating windows (and tiled containers) can now be resized using
    floating_modifier and right mouse button
  * Dock windows can now reconfigure their height
  * Bugfix: Correctly handle multiple messages on the IPC socket
  * Bugfix: Correctly use base_width, base_height and size increment hints
  * Bugfix: Correctly send fake configure_notify events
  * Bugfix: Don’t crash if the numlock symbol cannot be found
  * Bugfix: Don’t display a colon after unnamed workspaces
  * Bugfix: If the pointer is outside of the screen when starting, fall back to
    the first screen.
  * Bugfix: Initialize screens correctly when not using Xinerama
  * Bugfix: Correctly handle unmap_notify events when resizing
  * Bugfix: Correctly warp pointer after rendering the layout
  * Bugfix: Fix NULL pointer dereference when reconfiguring screens
  * Explicitly specify -lxcb when linking (Closes: #554860)

 -- Michael Stapelberg <michael@stapelberg.de>  Mon, 09 Nov 2009 20:53:43 +0100

i3-wm (3.c-2) unstable; urgency=low

  * Fix FTBFS on GNU/kFreeBSD and possibly GNU/Hurd (Closes: #542877)
  * Add manpage for i3-msg

 -- Michael Stapelberg <michael@stapelberg.de>  Mon, 24 Aug 2009 12:23:18 +0200

i3-wm (3.c-1) unstable; urgency=low

  * Implement a reload command
  * Implement keysymbols in configuration file
  * Implement assignments of workspaces to screens
  * Implement named workspaces
  * Implement borderless/1-px-border windows
  * Implement command to focus screens
  * Implement IPC via unix sockets
  * Correctly render decoration of floating windows
  * Map floating windows requesting (0x0) to center of their leader/workspace
  * Optimization: Render stack windows on pixmaps to reduce flickering
  * Optimization: Directly position new windows to their final position
  * Bugfix: Repeatedly try to find screens if none are available
  * Bugfix: Correctly redecorate clients when changing focus
  * Bugfix: Don’t crash when clients reconfigure themselves
  * Bugfix: Fix screen wrapping
  * Bugfix: Fix selecting a different screen with your mouse when not having
    any windows on the current workspace
  * Bugfix: Correctly unmap stack windows and don’t re-map them too early
  * Bugfix: Allow switching layout if there are no clients in the this container
  * Bugfix: Set WM_STATE_WITHDRAWN when unmapping, unmap windows when
    destroying
  * Bugfix: Don’t hide assigned clients to inactive but visible workspaces

 -- Michael Stapelberg <michael@stapelberg.de>  Wed, 19 Aug 2009 13:07:58 +0200

i3-wm (3.b-1) unstable; urgency=low

  * Bugfix: Correctly handle col-/rowspanned containers when setting focus.
  * Bugfix: Correctly handle col-/rowspanned containers when snapping.
  * Bugfix: Force reconfiguration of all windows on workspaces which are
    re-assigned because a screen was detached.
  * Bugfix: Several bugs in resizing table columns fixed.
  * Bugfix: Resizing should now work correctly in all cases.
  * Bugfix: Correctly re-assign dock windows when workspace is destroyed.
  * Bugfix: Correctly handle Mode_switch modifier.
  * Bugfix: Don't raise clients in fullscreen mode.
  * Bugfix: Re-assign dock windows to different workspaces when a workspace
    is detached.
  * Bugfix: Fix crash because of workspace-pointer which did not get updated
  * Bugfix: Correctly initialize screen when Xinerama is disabled.
  * Bugfix: Fullscreen window movement and focus problems fixed
  * Implement jumping to other windows by specifying their position or
    window class/title.
  * Implement jumping back by using the focus stack.
  * Implement autostart (exec-command in configuration file).
  * Implement floating.
  * Implement automatically assigning clients on specific workspaces.
  * Implement variables in configfile.
  * Colors are now configurable.

 -- Michael Stapelberg <michael@stapelberg.de>  Fri, 26 Jun 2009 04:42:23 +0200

i3-wm (3.a-bf2-1) unstable; urgency=low

  * Bugfix: Don't crash when setting focus
  * Bugfix: Reconfigure bar window when changing resolutions

 -- Michael Stapelberg <michael@stapelberg.de>  Sun, 03 May 2009 23:02:24 +0200

i3-wm (3.a-bf1-1) unstable; urgency=low

  * Bugfix: When entering a stack window with the mouse, set focus to the
    active client in the container the stack window belongs to.
  * Bugfix: Correctly filter out the numlock bit. This fixes i3 not reacting
    to any keybindings after pressing numlock once.
  * Bugfix: Don't crash when Xinerama is disabled.
  * Bugfix: Correctly remove client from container when moving to another
    workspace.
  * Bugfix: Set focus to the client which was previously focused instead of
    the next client in container when moving windows out of a container.
  * Bugfix: Correctly set focus when switching between screens.
  * Bugfix: Don't crash anymore moving focus to another screen under the
    following conditions: The screen you switch to has a lower number of cells
    and/or rows than the current one, you switch focus using your mouse, you
    previously were in a column/row which is not available on the destination
    screen.
  * Bugfix: When switching screens, warp the pointer to the correct
    destination window.
  * Bugfix: Store dock clients per screen, not per workspace.
  * Bugfix: Perform bounds checking for snapped containers.
  * Bugfix: Send clients their absolute position/size (on the root window) in
    generated configure events. This fixes problems with xfontsel, xmaple,
    etc.
  * Bugfix: Correctly update state when moving fullscreen windows across
    workspaces.
  * Bugfix: Correctly restart i3 when not using its absolute path
  * Bugfix: Drag & Drop in GTK applications works now
  * Bugfix: Don't hide non-managed windows (libnotify-popups for example)
    when raising clients in stacked containers.
  * Bugfix: Correctly restore focus when leaving fullscreen mode
  * Bugfix: Re-distribute free space when closing customly resized containers,
    re-evaluate for other containers
  * Bugfix: When moving windows into different containers, insert them at the
    correct position.
  * Bugfix: Correctly set focus when moving windows into other containers
  * Implement scrolling on stack windows and on the bottom bar.
  * Create i3-wm-dbg with debug symbols
  * Don't rely on libxcb-wm any longer, as it got removed in libxcb 0.3.4.

 -- Michael Stapelberg <michael@stapelberg.de>  Sat, 02 May 2009 20:55:46 +0200

i3-wm (3.a-1) unstable; urgency=low

  * First release (Closes: #521709)

 -- Michael Stapelberg <michael@stapelberg.de>  Sun, 29 Mar 2009 18:21:30 +0200<|MERGE_RESOLUTION|>--- conflicted
+++ resolved
@@ -1,21 +1,14 @@
-<<<<<<< HEAD
+i3-wm (4.15.1-1) unstable; urgency=medium
+
+  * New upstream release.
+
+ -- Michael Stapelberg <stapelberg@debian.org>  Sat, 10 Mar 2018 17:27:26 +0100
+
 i3-wm (4.15-1) unstable; urgency=medium
-=======
-i3-wm (4.15.1-1) unstable; urgency=medium
->>>>>>> 3ae8a45c
 
   * New upstream release.
 
  -- Michael Stapelberg <stapelberg@debian.org>  Sat, 10 Mar 2018 17:27:26 +0100
-<<<<<<< HEAD
-=======
-
-i3-wm (4.15-1) unstable; urgency=medium
-
-  * New upstream release.
-
- -- Michael Stapelberg <stapelberg@debian.org>  Sat, 10 Mar 2018 17:27:26 +0100
->>>>>>> 3ae8a45c
 
 i3-wm (4.14.1-1) unstable; urgency=medium
 
