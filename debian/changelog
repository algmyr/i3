<<<<<<< HEAD
i3-wm (3.e-bf1-3) unstable; urgency=low
=======
i3-wm (4.0-0) unstable; urgency=low
>>>>>>> c5810970

  * include keyboard-layer{1,2}.png in docs (Closes: #595295)

<<<<<<< HEAD
=======
 -- Michael Stapelberg <michael@stapelberg.de>  Sun, 24 Jul 2011 00:10:30 +0200

i3-wm (3.e-bf1-3) unstable; urgency=low

  * include keyboard-layer{1,2}.png in docs (Closes: #595295)

>>>>>>> c5810970
 -- Michael Stapelberg <michael@stapelberg.de>  Wed, 03 Nov 2010 20:32:42 +0100

i3-wm (3.e-bf1-2) unstable; urgency=low

  * debian: call dh_installwm to register as alternative for x-window-manager

 -- Michael Stapelberg <michael@stapelberg.de>  Wed, 23 Jun 2010 18:23:10 +0200

i3-wm (3.e-bf1-1) unstable; urgency=low

  * Bugfix: Correctly initialize workspaces if RandR is not available
  * Bugfix: Correctly handle asprintf() return value
  * Bugfix: Update _NET_WM_STATE when clients request changes via ClientMessage
  * Bugfix: Don’t invert directions when resizing floating clients (top/left)
  * Bugfix: Don’t leak file descriptors

 -- Michael Stapelberg <michael@stapelberg.de>  Wed, 09 Jun 2010 09:51:10 +0200

i3-wm (3.e-3) unstable; urgency=low

  * Bump debian policy version
  * Add Recommends: libanyevent-i3-perl, libanyevent-perl, libipc-run-perl
    which are necessary to use i3-wsbar (which is not core functionality,
    thus no Depends:) (Closes: #577287)

 -- Michael Stapelberg <michael@stapelberg.de>  Sat, 24 Apr 2010 11:20:19 +0200

i3-wm (3.e-2) unstable; urgency=low

  * Use x-terminal-emulator instead of hard-coded urxvt

 -- Michael Stapelberg <michael@stapelberg.de>  Sun, 04 Apr 2010 19:30:46 +0200

i3-wm (3.e-1) unstable; urgency=low

  * Implement RandR instead of Xinerama
  * Obey the XDG Base Directory Specification for config file paths
  * lexer/parser: proper error messages
  * Add new options -V for verbose mode and -d <loglevel> for debug log levels
  * Implement resize command for floating clients
  * Include date of the last commit in version string
  * Fixed cursor orientation when resizing
  * Added focus_follows_mouse config option
  * Feature: Cycle through workspaces
  * Fix bindings using the cursor keys in default config
  * added popup for handling SIGSEGV or SIGFPE
  * Correctly exit when another window manager is already running
  * Take into account the window’s base_{width,height} when resizing
  * Disable XKB instead of quitting with an error
  * Make containers containing exactly one window behave like default containers
  * Also warp the pointer when moving a window to a another visible workspace
  * work around clients setting 0xFFFF as resize increments
  * Move autostart after creating the IPC socket in start process
  * Restore geometry of all windows before exiting/restarting
  * When in fullscreen mode, focus whole screens instead of denying to focus
  * draw consistent borders for each frame in a tabbed/stacked container
  * Update fullscreen client position/size when an output changes
  * i3-input: Bugfix: repeatedly grab the keyboard if it does not succeed
  * put windows with WM_CLIENT_LEADER on the workspace of their leader
  * use real functions instead of nested functions (enables compilation with
    llvm-clang)
  * implement screen-spanning fullscreen mode
  * floating resize now uses arbitrary corners
  * floating resize now works proportionally when pressing shift
  * Don’t use SYNC key bindings for mode_switch but re-grab keys
  * support PREFIX and SYSCONFDIR in Makefile
  * make pointer follow the focus when moving to a different screen also for
    floating clients
  * start dock clients on the output they request to be started on according
    to their geometry
  * handle destroy notify events like unmap notify events
  * ewmh: correctly set _NET_CURRENT_DESKTOP to the number of the active
    workspace
  * ewmh: correctly set _NET_ACTIVE_WINDOW
  * ewmh: implement support for _NET_WORKAREA (rdesktop can use that)
  * default ipc-socket path is now ~/.i3/ipc.sock, enabled in the default config
  * Bugfix: Containers could lose their snap state
  * Bugfix: Use ev_loop_new to not block SIGCHLD
  * Bugfix: if a font provides no per-char info for width, fall back to default
  * Bugfix: lexer: return to INITIAL state after floating_modifier
  * Bugfix: Don’t leak IPC socket to launched processes
  * Bugfix: Use both parts of WM_CLASS (it contains instance and class)
  * Bugfix: Correctly do boundary checking/moving to other workspaces when
    moving floating clients via keyboard
  * Bugfix: checked for wrong flag in size hints
  * Bugfix: Correctly render workspace names containing some non-ascii chars
  * Bugfix: Correctly position floating windows sending configure requests
  * Bugfix: Don’t remap stack windows errnously when changing workspaces
  * Bugfix: configure floating windows above tiling windows when moving them
    to another workspace
  * Bugfix: Take window out of fullscreen mode before entering floating mode
  * Bugfix: Don’t enter BIND_A2WS_COND state too early
  * Bugfix: only restore focus if the workspace is focused, not if it is visible
  * Bugfix: numlock state will now be filtered in i3-input and signal handler
  * Bugfix: Don’t unmap windows when current workspace gets reassigned
  * Bugfix: correctly translate coordinates for floating windows when outputs
    change
  * Bugfix: Correctly switch workspace when using the "jump" command
  * Bugfix: Fix rendering of workspace names after "reload"
  * Bugfix: Correctly ignore clicks when in fullscreen mode
  * Bugfix: Don’t allow fullscreen floating windows to be moved
  * Bugfix: Don’t render containers which are not visible on hint changes
  * Some memory leaks/invalid accesses have been fixed

 -- Michael Stapelberg <michael@stapelberg.de>  Tue, 30 Mar 2010 13:11:50 +0200

i3-wm (3.d-bf1-1) unstable; urgency=low

  * Bugfix: Don’t draw window title when titlebar is disabled
  * Bugfix: Correctly switch border types for floating windows
  * Bugfix: Correctly replay pointer if the click handler does not trigger
  * Bugfix: Also allow WORDs as workspace names
  * Bugfix: Correctly clear the urgency hint if a window gets unmapped without
    clearing it
  * Bugfix: Fix resizing of floating windows in borderless/1-px-border mode
  * Bugfix: Accept underscores in bindsym
  * Bugfix: Don’t set the urgency flag if the window is focused
  * Bugfix: Handle stack-limit cols on tabbed containers
  * Bugfix: Resize client after updating base_width/base_height
  * Bugfix: Force render containers after setting the client active
  * Bugfix: Fix two problems in resizing floating windows with right mouse
  * Bugfix: Use more precise floating point arithmetics
  * Bugfix: Correctly place new windows below fullscreen windows

 -- Michael Stapelberg <michael@stapelberg.de>  Mon, 21 Dec 2009 22:33:02 +0100

i3-wm (3.d-2) unstable; urgency=low

  * debian: register in doc-base
  * debian: add watchfile
  * debian: remove unnecessary priority-field from binary packages
  * debian: add missing images to documentation

 -- Michael Stapelberg <michael@stapelberg.de>  Mon, 23 Nov 2009 21:56:04 +0100

i3-wm (3.d-1) unstable; urgency=low

  * Implement tabbing (command "T")
  * Implement horizontal resize of containers (containers! not windows)
  * Implement the urgency hint for windows/workspaces
  * Implement vim-like marks (mark/goto command)
  * Implement stack-limit for further defining how stack windows should look
  * Implement modes which allow you to use a different set of keybindings
    when inside a specific mode
  * Implement changing the default mode of containers
  * Implement long options (--version, --no-autostart, --help, --config)
  * Implement 'bt' to toggle between the different border styles
  * Implement an option to specify the default border style
  * Use a yacc/lex parser/lexer for the configuration file
  * The number of workspaces is now dynamic instead of limited to 10
  * Floating windows (and tiled containers) can now be resized using
    floating_modifier and right mouse button
  * Dock windows can now reconfigure their height
  * Bugfix: Correctly handle multiple messages on the IPC socket
  * Bugfix: Correctly use base_width, base_height and size increment hints
  * Bugfix: Correctly send fake configure_notify events
  * Bugfix: Don’t crash if the numlock symbol cannot be found
  * Bugfix: Don’t display a colon after unnamed workspaces
  * Bugfix: If the pointer is outside of the screen when starting, fall back to
    the first screen.
  * Bugfix: Initialize screens correctly when not using Xinerama
  * Bugfix: Correctly handle unmap_notify events when resizing
  * Bugfix: Correctly warp pointer after rendering the layout
  * Bugfix: Fix NULL pointer dereference when reconfiguring screens
  * Explicitly specify -lxcb when linking (Closes: #554860)

 -- Michael Stapelberg <michael@stapelberg.de>  Mon, 09 Nov 2009 20:53:43 +0100

i3-wm (3.c-2) unstable; urgency=low

  * Fix FTBFS on GNU/kFreeBSD and possibly GNU/Hurd (Closes: #542877)
  * Add manpage for i3-msg

 -- Michael Stapelberg <michael@stapelberg.de>  Mon, 24 Aug 2009 12:23:18 +0200

i3-wm (3.c-1) unstable; urgency=low

  * Implement a reload command
  * Implement keysymbols in configuration file
  * Implement assignments of workspaces to screens
  * Implement named workspaces
  * Implement borderless/1-px-border windows
  * Implement command to focus screens
  * Implement IPC via unix sockets
  * Correctly render decoration of floating windows
  * Map floating windows requesting (0x0) to center of their leader/workspace
  * Optimization: Render stack windows on pixmaps to reduce flickering
  * Optimization: Directly position new windows to their final position
  * Bugfix: Repeatedly try to find screens if none are available
  * Bugfix: Correctly redecorate clients when changing focus
  * Bugfix: Don’t crash when clients reconfigure themselves
  * Bugfix: Fix screen wrapping
  * Bugfix: Fix selecting a different screen with your mouse when not having
    any windows on the current workspace
  * Bugfix: Correctly unmap stack windows and don’t re-map them too early
  * Bugfix: Allow switching layout if there are no clients in the this container
  * Bugfix: Set WM_STATE_WITHDRAWN when unmapping, unmap windows when
    destroying
  * Bugfix: Don’t hide assigned clients to inactive but visible workspaces

 -- Michael Stapelberg <michael@stapelberg.de>  Wed, 19 Aug 2009 13:07:58 +0200

i3-wm (3.b-1) unstable; urgency=low

  * Bugfix: Correctly handle col-/rowspanned containers when setting focus.
  * Bugfix: Correctly handle col-/rowspanned containers when snapping.
  * Bugfix: Force reconfiguration of all windows on workspaces which are
    re-assigned because a screen was detached.
  * Bugfix: Several bugs in resizing table columns fixed.
  * Bugfix: Resizing should now work correctly in all cases.
  * Bugfix: Correctly re-assign dock windows when workspace is destroyed.
  * Bugfix: Correctly handle Mode_switch modifier.
  * Bugfix: Don't raise clients in fullscreen mode.
  * Bugfix: Re-assign dock windows to different workspaces when a workspace
    is detached.
  * Bugfix: Fix crash because of workspace-pointer which did not get updated
  * Bugfix: Correctly initialize screen when Xinerama is disabled.
  * Bugfix: Fullscreen window movement and focus problems fixed
  * Implement jumping to other windows by specifying their position or
    window class/title.
  * Implement jumping back by using the focus stack.
  * Implement autostart (exec-command in configuration file).
  * Implement floating.
  * Implement automatically assigning clients on specific workspaces.
  * Implement variables in configfile.
  * Colors are now configurable.

 -- Michael Stapelberg <michael@stapelberg.de>  Fri, 26 Jun 2009 04:42:23 +0200

i3-wm (3.a-bf2-1) unstable; urgency=low

  * Bugfix: Don't crash when setting focus
  * Bugfix: Reconfigure bar window when changing resolutions

 -- Michael Stapelberg <michael@stapelberg.de>  Sun, 03 May 2009 23:02:24 +0200

i3-wm (3.a-bf1-1) unstable; urgency=low

  * Bugfix: When entering a stack window with the mouse, set focus to the
    active client in the container the stack window belongs to.
  * Bugfix: Correctly filter out the numlock bit. This fixes i3 not reacting
    to any keybindings after pressing numlock once.
  * Bugfix: Don't crash when Xinerama is disabled.
  * Bugfix: Correctly remove client from container when moving to another
    workspace.
  * Bugfix: Set focus to the client which was previously focused instead of
    the next client in container when moving windows out of a container.
  * Bugfix: Correctly set focus when switching between screens.
  * Bugfix: Don't crash anymore moving focus to another screen under the
    following conditions: The screen you switch to has a lower number of cells
    and/or rows than the current one, you switch focus using your mouse, you
    previously were in a column/row which is not available on the destination
    screen.
  * Bugfix: When switching screens, warp the pointer to the correct
    destination window.
  * Bugfix: Store dock clients per screen, not per workspace.
  * Bugfix: Perform bounds checking for snapped containers.
  * Bugfix: Send clients their absolute position/size (on the root window) in
    generated configure events. This fixes problems with xfontsel, xmaple,
    etc.
  * Bugfix: Correctly update state when moving fullscreen windows across
    workspaces.
  * Bugfix: Correctly restart i3 when not using its absolute path
  * Bugfix: Drag & Drop in GTK applications works now
  * Bugfix: Don't hide non-managed windows (libnotify-popups for example)
    when raising clients in stacked containers.
  * Bugfix: Correctly restore focus when leaving fullscreen mode
  * Bugfix: Re-distribute free space when closing customly resized containers,
    re-evaluate for other containers
  * Bugfix: When moving windows into different containers, insert them at the
    correct position.
  * Bugfix: Correctly set focus when moving windows into other containers
  * Implement scrolling on stack windows and on the bottom bar.
  * Create i3-wm-dbg with debug symbols
  * Don't rely on libxcb-wm any longer, as it got removed in libxcb 0.3.4.

 -- Michael Stapelberg <michael@stapelberg.de>  Sat, 02 May 2009 20:55:46 +0200

i3-wm (3.a-1) unstable; urgency=low

  * First release (Closes: #521709)

 -- Michael Stapelberg <michael@stapelberg.de>  Sun, 29 Mar 2009 18:21:30 +0200<|MERGE_RESOLUTION|>--- conflicted
+++ resolved
@@ -1,20 +1,13 @@
-<<<<<<< HEAD
+i3-wm (4.0-0) unstable; urgency=low
+
+  * NOT YET RELEASED
+
+ -- Michael Stapelberg <michael@stapelberg.de>  Sun, 24 Jul 2011 00:10:30 +0200
+
 i3-wm (3.e-bf1-3) unstable; urgency=low
-=======
-i3-wm (4.0-0) unstable; urgency=low
->>>>>>> c5810970
 
   * include keyboard-layer{1,2}.png in docs (Closes: #595295)
 
-<<<<<<< HEAD
-=======
- -- Michael Stapelberg <michael@stapelberg.de>  Sun, 24 Jul 2011 00:10:30 +0200
-
-i3-wm (3.e-bf1-3) unstable; urgency=low
-
-  * include keyboard-layer{1,2}.png in docs (Closes: #595295)
-
->>>>>>> c5810970
  -- Michael Stapelberg <michael@stapelberg.de>  Wed, 03 Nov 2010 20:32:42 +0100
 
 i3-wm (3.e-bf1-2) unstable; urgency=low
