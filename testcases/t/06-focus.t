--- conflicted
+++ resolved
@@ -1,20 +1,8 @@
 #!perl
 # vim:ts=4:sw=4:expandtab
 
-<<<<<<< HEAD
-use Test::More tests => 13;
-use Test::Deep;
-use X11::XCB qw(:all);
-use Data::Dumper;
-use Time::HiRes qw(sleep);
-use FindBin;
-use lib "$FindBin::Bin/lib";
-use i3test;
-use AnyEvent::I3;
-=======
 use i3test;
 use X11::XCB qw(:all);
->>>>>>> c5810970
 
 BEGIN {
     use_ok('X11::XCB::Connection') or BAIL_OUT('Cannot load X11::XCB::Connection');
@@ -22,27 +10,16 @@
 
 my $x = X11::XCB::Connection->new;
 
-<<<<<<< HEAD
-my $i3 = i3;
-
-# Switch to the nineth workspace
-$i3->command('9')->recv;
-=======
 my $i3 = i3(get_socket_path());
 my $tmp = fresh_workspace;
->>>>>>> c5810970
 
 #####################################################################
 # Create two windows and make sure focus switching works
 #####################################################################
 
 # Change mode of the container to "default" for following tests
-<<<<<<< HEAD
-$i3->command('d')->recv;
-=======
 cmd 'layout default';
 cmd 'split v';
->>>>>>> c5810970
 
 my $top = open_standard_window($x);
 my $mid = open_standard_window($x);
@@ -87,46 +64,6 @@
 # Test focus with empty containers and colspan
 ###############################################
 
-<<<<<<< HEAD
-# Switch to the 10. workspace
-$i3->command('10')->recv;
-
-$top = i3test::open_standard_window($x);
-$bottom = i3test::open_standard_window($x);
-sleep 0.25;
-
-$focus = focus_after("mj");
-$focus = focus_after("mh");
-$focus = focus_after("k");
-is($focus, $bottom->id, "Selecting top window without snapping doesn't work");
-
-$focus = focus_after("sl");
-is($focus, $bottom->id, "Bottom window focused");
-
-$focus = focus_after("k");
-is($focus, $top->id, "Top window focused");
-
-# Same thing, but left/right instead of top/bottom
-
-# Switch to the 11. workspace
-$i3->command('11')->recv;
-
-my $left = i3test::open_standard_window($x);
-my $right = i3test::open_standard_window($x);
-sleep 0.25;
-
-$focus = focus_after("ml");
-$focus = focus_after("h");
-$focus = focus_after("mk");
-$focus = focus_after("l");
-is($focus, $left->id, "Selecting right window without snapping doesn't work");
-
-$focus = focus_after("sj");
-is($focus, $left->id, "left window focused");
-
-$focus = focus_after("l");
-is($focus, $right->id, "right window focused");
-=======
 #my $otmp = get_unused_workspace();
 #$i3->command("workspace $otmp")->recv;
 #
@@ -165,7 +102,6 @@
 #
 #$focus = focus_after("l");
 #is($focus, $right->id, "right window focused");
->>>>>>> c5810970
 
 
 done_testing;