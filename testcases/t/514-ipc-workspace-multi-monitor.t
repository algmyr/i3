#!perl
# vim:ts=4:sw=4:expandtab
#
# Please read the following documents before working on tests:
# • https://build.i3wm.org/docs/testsuite.html
#   (or docs/testsuite)
#
# • https://build.i3wm.org/docs/lib-i3test.html
#   (alternatively: perldoc ./testcases/lib/i3test.pm)
#
# • https://build.i3wm.org/docs/ipc.html
#   (or docs/ipc)
#
# • http://onyxneon.com/books/modern_perl/modern_perl_a4.pdf
#   (unless you are already familiar with Perl)
#
# Ticket: #990
# Bug still in: 4.5.1-23-g82b5978

use i3test i3_config => <<EOT;
# i3 config file (v4)
font -misc-fixed-medium-r-normal--13-120-75-75-C-70-iso10646-1
fake-outputs 1024x768+0+0,1024x768+1024+0
EOT

<<<<<<< HEAD
my $i3 = i3(get_socket_path());

$i3->connect()->recv;

################################
# Workspaces requests and events
################################

=======
>>>>>>> b9652950
my $old_ws = get_ws(focused_ws);

my $focus = AnyEvent->condvar;
my @events = events_for(
    sub { cmd 'focus output right' },
    'workspace');

my $current_ws = get_ws(focused_ws);

<<<<<<< HEAD
ok($event, 'Workspace "focus" event received');
is($event->{current}->{id}, $current_ws->{id}, 'Event gave correct current workspace');
is($event->{old}->{id}, $old_ws->{id}, 'Event gave correct old workspace');
=======
is(scalar @events, 1, 'Received 1 event');
is($events[0]->{current}->{id}, $current_ws->{id}, 'Event gave correct current workspace');
is($events[0]->{old}->{id}, $old_ws->{id}, 'Event gave correct old workspace');
>>>>>>> b9652950

done_testing;<|MERGE_RESOLUTION|>--- conflicted
+++ resolved
@@ -23,17 +23,6 @@
 fake-outputs 1024x768+0+0,1024x768+1024+0
 EOT
 
-<<<<<<< HEAD
-my $i3 = i3(get_socket_path());
-
-$i3->connect()->recv;
-
-################################
-# Workspaces requests and events
-################################
-
-=======
->>>>>>> b9652950
 my $old_ws = get_ws(focused_ws);
 
 my $focus = AnyEvent->condvar;
@@ -43,14 +32,8 @@
 
 my $current_ws = get_ws(focused_ws);
 
-<<<<<<< HEAD
-ok($event, 'Workspace "focus" event received');
-is($event->{current}->{id}, $current_ws->{id}, 'Event gave correct current workspace');
-is($event->{old}->{id}, $old_ws->{id}, 'Event gave correct old workspace');
-=======
 is(scalar @events, 1, 'Received 1 event');
 is($events[0]->{current}->{id}, $current_ws->{id}, 'Event gave correct current workspace');
 is($events[0]->{old}->{id}, $old_ws->{id}, 'Event gave correct old workspace');
->>>>>>> b9652950
 
 done_testing;