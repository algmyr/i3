--- conflicted
+++ resolved
@@ -3,20 +3,8 @@
 # Checks if the focus is correctly restored, when creating a floating client
 # over an unfocused tiling client and destroying the floating one again.
 
-<<<<<<< HEAD
-use Test::More tests => 4;
-use Test::Deep;
-use X11::XCB qw(:all);
-use Data::Dumper;
-use Time::HiRes qw(sleep);
-use FindBin;
-use lib "$FindBin::Bin/lib";
-use i3test;
-use AnyEvent::I3;
-=======
 use i3test;
 use X11::XCB qw(:all);
->>>>>>> c5810970
 
 BEGIN {
     use_ok('X11::XCB::Window') or BAIL_OUT('Could not load X11::XCB::Window');
@@ -24,28 +12,14 @@
 
 my $x = X11::XCB::Connection->new;
 
-<<<<<<< HEAD
-my $i3 = i3;
-
-# Switch to the nineth workspace
-$i3->command('9')->recv;
-
-my $tiled_left = i3test::open_standard_window($x);
-my $tiled_right = i3test::open_standard_window($x);
-=======
 my $i3 = i3(get_socket_path());
 fresh_workspace;
->>>>>>> c5810970
 
 cmd 'split h';
 my $tiled_left = open_standard_window($x);
 my $tiled_right = open_standard_window($x);
 
-<<<<<<< HEAD
-$i3->command('ml')->recv;
-=======
 sleep 0.25;
->>>>>>> c5810970
 
 # Get input focus before creating the floating window
 my $focus = $x->input_focus;
