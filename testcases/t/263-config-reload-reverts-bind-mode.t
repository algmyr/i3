#!perl
# vim:ts=4:sw=4:expandtab
#
# Please read the following documents before working on tests:
# • https://build.i3wm.org/docs/testsuite.html
#   (or docs/testsuite)
#
# • https://build.i3wm.org/docs/lib-i3test.html
#   (alternatively: perldoc ./testcases/lib/i3test.pm)
#
# • https://build.i3wm.org/docs/ipc.html
#   (or docs/ipc)
#
# • http://onyxneon.com/books/modern_perl/modern_perl_a4.pdf
#   (unless you are already familiar with Perl)
#
# Verifies that reloading the config reverts to the default
# binding mode.
# Ticket: #2228
# Bug still in: 4.11-262-geb631ce
use i3test i3_config => <<EOT;
# i3 config file (v4)
font -misc-fixed-medium-r-normal--13-120-75-75-C-70-iso10646-1

mode "othermode" {
}
EOT

cmd 'mode othermode';

my @events = events_for(
    sub { cmd 'reload' },
    'mode');

<<<<<<< HEAD
=======
is(scalar @events, 1, 'Received 1 event');
is($events[0]->{change}, 'default', 'change is "default"');

>>>>>>> b9652950
done_testing;<|MERGE_RESOLUTION|>--- conflicted
+++ resolved
@@ -32,10 +32,7 @@
     sub { cmd 'reload' },
     'mode');
 
-<<<<<<< HEAD
-=======
 is(scalar @events, 1, 'Received 1 event');
 is($events[0]->{change}, 'default', 'change is "default"');
 
->>>>>>> b9652950
 done_testing;