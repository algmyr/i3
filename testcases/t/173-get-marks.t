--- conflicted
+++ resolved
@@ -35,19 +35,4 @@
 
 is_deeply(get_marks(), [ ], 'mark gone');
 
-<<<<<<< HEAD
-##############################################################
-# 4: check that duplicate marks are included twice in the get_marks reply
-##############################################################
-
-cmd 'open';
-cmd 'mark bar';
-
-cmd 'open';
-cmd 'mark bar';
-
-is_deeply(get_marks(), [ 'bar', 'bar' ], 'duplicate mark found twice');
-
-=======
->>>>>>> 6694a201
 done_testing;